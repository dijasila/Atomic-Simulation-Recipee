<<<<<<< HEAD
# Adapted from gitlab flake8 repo
=======
>>>>>>> eed7dccd
[tox]
minversion=2.3.1
envlist = coverage-clean,flake8,linters,docs,{py36,py37,py38}-unit,{py36,py37,py38}-gpaw,coverage-report

[pytest]
<<<<<<< HEAD
python_files = test_*.py
norecursedirs = .tox build .eggs
addopts = --doctest-modules
=======
filterwarnings =
    once::Warning
>>>>>>> eed7dccd

[coverage:run]
branch = True
include = *site-packages/asr*
omit = *asr/test*

[coverage:paths]
source =
    ../asr
    */lib/python*/site-packages/asr

[testenv]
changedir = {toxinidir}/.tox
deps =
    pytest
    coverage
    pytest-mock
    git+https://gitlab.com/ase/ase.git

[testenv:coverage-clean]
deps = coverage
skip_install = true
commands = coverage erase

[testenv:py36-unit]
commands =
    coverage run --parallel --rcfile={toxinidir}/tox.ini -m pytest --pyargs asr --basetemp={envtmpdir} {posargs:-k ci}

[testenv:py37-unit]
commands =
    coverage run --parallel --rcfile={toxinidir}/tox.ini -m pytest --pyargs asr --basetemp={envtmpdir} {posargs:-k ci}

[testenv:py38-unit]
commands =
    coverage run --parallel --rcfile={toxinidir}/tox.ini -m pytest --pyargs asr --basetemp={envtmpdir} {posargs:-k ci}

[testenv:py36-gpaw]
setenv =
    HOME = {envdir}
commands =
    pip install gpaw
    gpaw -T install-data {envdir}/paw-datasets --registe
    coverage run --parallel --rcfile={toxinidir}/tox.ini -m pytest --pyargs asr --basetemp={envtmpdir} {posargs:-k integration_test_gpaw}

[testenv:py37-gpaw]
setenv =
    HOME = {envdir}
commands =
    pip install gpaw
    gpaw -T install-data {envdir}/paw-datasets --register
    coverage run --parallel --rcfile={toxinidir}/tox.ini -m pytest --pyargs asr --basetemp={envtmpdir} {posargs:-k integration_test_gpaw}

[testenv:py38-gpaw]
setenv =
    HOME = {envdir}
commands =
    pip install gpaw
    gpaw -T install-data {envdir}/paw-datasets --register
    coverage run --parallel --rcfile={toxinidir}/tox.ini -m pytest --pyargs asr --basetemp={envtmpdir} {posargs:-k integration_test_gpaw}

[testenv:2dsystem]
setenv =
    HOME = {envdir}
commands =
    pip install gpaw
    gpaw -T install-data paw-datasets --register
    python -m asr run "setup.materials -s BN,natoms=2"
    python -m ase convert materials.json unrelaxed.json
    python -m asr run workflow
    python -m asr run database.fromtree
    python -m asr run "database.browser --only-figures"

# Autoformatter
[testenv:black]
basepython = python3
skip_install = true
deps =
    black>=19.3b0
commands =
    black --line-length 78 asr/

# Linters
[testenv:flake8]
basepython = python3
skip_install = true
deps =
    flake8
;     flake8-bugbear
;    flake8-colors  Warning will break emacs highlighting
    flake8-docstrings>=1.3.1
;    flake8-import-order>=0.9
;    flake8-typing-imports>=1.1
commands =
    flake8 asr/

[testenv:pylint]
basepython = python3
skip_install = true
deps =
    pyflakes
    pylint
commands =
    pylint asr/

[testenv:doc8]
basepython = python3
skip_install = true
deps =
    doc8
commands =
    doc8 docs/

[testenv:bandit]
basepython = python3
skip_install = true
deps =
    bandit
commands =
    bandit -r asr/

# Documentation
[testenv:docs]
basepython = python3
whitelist_externals=/usr/bin/make
deps =
    -rdocs/requirements.txt
commands =
<<<<<<< HEAD
    sphinx-build -E -W --keep-going -c docs -b html docs docs/_build
;    sphinx-build -E -c docs -b html docs docs/_build

[testenv:serve-docs]
basepython = python3
skip_install = true
changedir = docs/_build/html
deps =
commands =
    python -m http.server {posargs}
=======
;    sphinx-build -E -W -c docs -b html docs docs/_build
    sphinx-build -E -c ../docs -b html ../docs ../docs/_build
>>>>>>> eed7dccd

[testenv:readme]
basepython = python3
deps =
    readme_renderer
commands =
    python setup.py check -r -s

# Release tooling
[testenv:build]
basepython = python3
changedir = {toxinidir}
skip_install = true
deps =
    wheel
    setuptools
commands =
    python setup.py -q sdist bdist_wheel

[testenv:release]
basepython = python3
skip_install = true
deps =
    {[testenv:build]deps}
    twine >= 1.5.0
commands =
    {[testenv:build]commands}
    twine upload --skip-existing dist/*

[testenv:coverage-report]
skip_install = true
deps = coverage
commands =
    coverage combine --rcfile {toxinidir}/tox.ini
    coverage report

# Flake8 Configuration
[flake8]
# Ignore some flake8-docstrings errors
ignore = D100, D101, D102, D103, D104, D106, D107  # , D203, W503, E203
max-line-length = 88
# exclude =
#     .tox,
#     .git,
#     __pycache__,
#     docs/source/conf.py,
#     build,
#     dist,
#     tests/fixtures/*,
#     *.pyc,
#     *.egg-info,
#     .cache,
#     .eggs
# max-complexity = 10
# import-order-style = google
# application-import-names = flake8
# format = ${cyan}%(path)s${reset}:${yellow_bold}%(row)d${reset}:${green_bold}%(col)d${reset}: ${red_bold}%(code)s${reset} %(text)s<|MERGE_RESOLUTION|>--- conflicted
+++ resolved
@@ -1,20 +1,11 @@
-<<<<<<< HEAD
-# Adapted from gitlab flake8 repo
-=======
->>>>>>> eed7dccd
 [tox]
 minversion=2.3.1
 envlist = coverage-clean,flake8,linters,docs,{py36,py37,py38}-unit,{py36,py37,py38}-gpaw,coverage-report
 
 [pytest]
-<<<<<<< HEAD
-python_files = test_*.py
-norecursedirs = .tox build .eggs
 addopts = --doctest-modules
-=======
 filterwarnings =
     once::Warning
->>>>>>> eed7dccd
 
 [coverage:run]
 branch = True
@@ -142,21 +133,8 @@
 deps =
     -rdocs/requirements.txt
 commands =
-<<<<<<< HEAD
-    sphinx-build -E -W --keep-going -c docs -b html docs docs/_build
-;    sphinx-build -E -c docs -b html docs docs/_build
-
-[testenv:serve-docs]
-basepython = python3
-skip_install = true
-changedir = docs/_build/html
-deps =
-commands =
-    python -m http.server {posargs}
-=======
 ;    sphinx-build -E -W -c docs -b html docs docs/_build
     sphinx-build -E -c ../docs -b html ../docs ../docs/_build
->>>>>>> eed7dccd
 
 [testenv:readme]
 basepython = python3
