[tox]
minversion=2.3.1
envlist = flake8,black,flake8,pylint,doc8,bandit
          docs,doctest,readme,
	  coverage-clean,
          py36,py37,py38,{py36,py37,py38}-gpaw,py36-mpi,
          coverage-report
	  build
	  release

[coverage:run]
branch = True
include =
    *asr/asr*
    *site-packages/asr*
omit =
    *asr/test/acceptance/*
parallel = True

[coverage:paths]
source =
    ../asr
    */lib/python*/site-packages/asr


[testenv]
install_command = python -m pip install -U {opts} {packages}
changedir = {toxinidir}/.tox
deps =
    pytest
    coverage
    pytest-mock
    git+https://gitlab.com/ase/ase.git
commands =
    coverage run --rcfile={toxinidir}/tox.ini -m pytest  --pyargs asr --basetemp={envtmpdir} {posargs:-k ci}

[testenv:coverage-clean]
deps = coverage
skip_install = true
commands = coverage erase

[testenv:py36-gpaw]
setenv =
    HOME = {envdir}
commands =
    pip install git+https://gitlab.com/gpaw/gpaw.git@master
    gpaw -T install-data {envdir}/paw-datasets --register
    coverage run --rcfile={toxinidir}/tox.ini -m pytest --pyargs asr --basetemp={envtmpdir} {posargs:-k integration_test_gpaw}

[testenv:py37-gpaw]
setenv =
    HOME = {envdir}
commands =
    pip install git+https://gitlab.com/gpaw/gpaw.git@master
    gpaw -T install-data {envdir}/paw-datasets --register
    coverage run --rcfile={toxinidir}/tox.ini -m pytest --pyargs asr --basetemp={envtmpdir} {posargs:-k integration_test_gpaw}

[testenv:py38-gpaw]
setenv =
    HOME = {envdir}
commands =
    pip install git+https://gitlab.com/gpaw/gpaw.git@master
    gpaw -T install-data {envdir}/paw-datasets --register
    coverage run --rcfile={toxinidir}/tox.ini -m pytest --pyargs asr --basetemp={envtmpdir} {posargs:-k integration_test_gpaw}

[testenv:py36-mpi]
whitelist_externals = /usr/bin/mpiexec
commands =
    pip install git+https://gitlab.com/gpaw/gpaw.git@master
    mpiexec --oversubscribe -np 2 gpaw python -m pytest ../asr --basetemp={envtmpdir} {posargs:-k parallel}

<<<<<<< HEAD
[testenv:2dsystem]
setenv =
    HOME = {envdir}
commands =
    pip install git+https://gitlab.com/gpaw/gpaw.git@master
    gpaw -T install-data paw-datasets --register
    python -m asr run "setup.materials -s BN,natoms=2"
    python -m ase convert materials.json unrelaxed.json
    python -m asr run workflow
    python -m asr run database.fromtree
    python -m asr run "database.browser --only-figures"

=======
>>>>>>> 19681d25
# Autoformatter
[testenv:black]
basepython = python3
skip_install = true
deps =
    black>=19.3b0
commands =
    black --line-length 78 asr/

# Linters
[testenv:flake8]
changedir = {toxinidir}
basepython = python3
skip_install = true
deps =
    flake8
#     flake8-bugbear
#    flake8-colors  Warning will break emacs highlighting
    flake8-docstrings>=1.3.1
#    flake8-import-order>=0.9
#    flake8-typing-imports>=1.1
commands =
    flake8 asr/

[testenv:pylint]
basepython = python3
skip_install = true
deps =
    pyflakes
    pylint
commands =
    pylint asr/

[testenv:doc8]
basepython = python3
skip_install = true
deps =
    doc8
commands =
    doc8 docs/

[testenv:bandit]
basepython = python3
skip_install = true
deps =
    bandit
commands =
    bandit -r asr/

# Documentation
[testenv:docs]
basepython = python3
whitelist_externals=/usr/bin/make
changedir = {toxinidir}
deps =
    -rdocs/requirements.txt
commands =
    sphinx-build --keep-going -E -W -c docs -b html docs docs/build

[testenv:doctest]
basepython = python3
whitelist_externals=/usr/bin/make
changedir = {toxinidir}/docs
deps =
    -rdocs/requirements.txt
commands =
    pytest --doctest-glob="*.rst" --doctest-continue-on-failure

[testenv:readme]
basepython = python3
changedir = {toxinidir}
deps =
    readme_renderer
commands =
    python setup.py check -r -s

# Release tooling
[testenv:build]
basepython = python3
changedir = {toxinidir}
skip_install = true
deps =
    wheel
    setuptools
commands =
    python setup.py -q sdist bdist_wheel

[testenv:release]
basepython = python3
skip_install = true
changedir = {toxinidir}
deps =
    {[testenv:build]deps}
    twine >= 1.5.0
commands =
    {[testenv:build]commands}
    twine upload --skip-existing dist/*

[testenv:coverage-report]
skip_install = true
deps = coverage
commands =
    coverage combine --rcfile {toxinidir}/tox.ini
    coverage report
    coverage html

# Flake8 Configuration
[flake8]
# Ignore some flake8-docstrings errors
ignore =
    D100,
    D101,
    D102,
    D103,
    D104,
    D106,
    D107,
    D203,
    F523,
    F541,
    E203,
    E741,
    W503
max-line-length = 88
exclude =
    .tox,
    .git,
    __pycache__,
    docs,
    build,
    dist,
    tests/fixtures/*,
    *.pyc,
    *.egg-info,
    .cache,
    .eggs<|MERGE_RESOLUTION|>--- conflicted
+++ resolved
@@ -2,11 +2,11 @@
 minversion=2.3.1
 envlist = flake8,black,flake8,pylint,doc8,bandit
           docs,doctest,readme,
-	  coverage-clean,
+          coverage-clean,
           py36,py37,py38,{py36,py37,py38}-gpaw,py36-mpi,
           coverage-report
-	  build
-	  release
+          build
+          release
 
 [coverage:run]
 branch = True
@@ -69,7 +69,6 @@
     pip install git+https://gitlab.com/gpaw/gpaw.git@master
     mpiexec --oversubscribe -np 2 gpaw python -m pytest ../asr --basetemp={envtmpdir} {posargs:-k parallel}
 
-<<<<<<< HEAD
 [testenv:2dsystem]
 setenv =
     HOME = {envdir}
@@ -82,8 +81,6 @@
     python -m asr run database.fromtree
     python -m asr run "database.browser --only-figures"
 
-=======
->>>>>>> 19681d25
 # Autoformatter
 [testenv:black]
 basepython = python3
