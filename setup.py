--- conflicted
+++ resolved
@@ -12,12 +12,8 @@
 with open('HISTORY.rst') as history_file:
     history = history_file.read()
 
-<<<<<<< HEAD
-requirements = ['Click>=7.0', 'ase', 'matplotlib',
+requirements = ['Click==7.1.2', 'ase', 'matplotlib',
                 'simplejson',
-=======
-requirements = ['Click==7.1.2', 'ase', 'matplotlib',
->>>>>>> 03dca0c1
                 'spglib', 'plotly', 'flask', 'pymatgen',
                 'phonopy']
 
