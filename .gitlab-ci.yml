--- conflicted
+++ resolved
@@ -17,94 +17,19 @@
   script:
     - sphinx-build --keep-going -E -W -c docs -b html docs docs/build
 
-<<<<<<< HEAD
-python38:
-  image: python:3.8
-  stage: test
-  timeout: 20m
-  script:
-    - git clone https://gitlab.com/asr-dev/asr-test-data.git 
-    - export ASR_TEST_DATA="$PWD"/asr-test-data
-    - tox -e py38
-  artifacts:
-    paths:
-      - .tox/.coverage*
-    expire_in: 3 weeks
-=======
->>>>>>> db2a5eda
 
 parallel:
   image: registry.gitlab.com/asr-dev/asr:main
-  stage: test
-<<<<<<< HEAD
   timeout: 20m
-  script:
-    - git clone https://gitlab.com/asr-dev/asr-test-data.git 
-    - export ASR_TEST_DATA="$PWD"/asr-test-data
-    - tox -e py39
-  artifacts:
-    paths:
-      - .tox/.coverage*
-    expire_in: 3 weeks
-=======
   script:
     - cd asr/test
     - mpiexec --oversubscribe -np 2 gpaw python -m pytest -- -m parallel
->>>>>>> db2a5eda
 
 
 main:
   image:  registry.gitlab.com/asr-dev/asr:main
   stage: test
   script:
-<<<<<<< HEAD
-    - apt-get update -qy
-    - apt-get install -qy libopenblas-dev libscalapack-mpi-dev libxc-dev
-    - useradd -m user
-    - su user -c 'tox -e py39-mpi'
-
-# -------------- Integration tests --------------
-
-python38-gpaw:
-  image: python:3.8
-  stage: integrationtest
-  script:
-    - git clone https://gitlab.com/asr-dev/asr-test-data.git 
-    - export ASR_TEST_DATA="$PWD"/asr-test-data
-    - apt-get update -qy
-    - apt-get install -qy libopenblas-dev liblapack-dev libxc-dev
-    - tox -e py38-gpaw
-  artifacts:
-    paths:
-      - .tox/.coverage*
-    expire_in: 3 weeks
-
-python39-gpaw:
-  image: python:3.9
-  stage: integrationtest
-  script:
-    - git clone https://gitlab.com/asr-dev/asr-test-data.git 
-    - export ASR_TEST_DATA="$PWD"/asr-test-data
-    - apt-get update -qy
-    - apt-get install -qy libopenblas-dev liblapack-dev libxc-dev
-    - tox -e py39-gpaw
-  artifacts:
-    paths:
-      - .tox/.coverage*
-    expire_in: 3 weeks
-
-# -------------- Coverage --------------
-coverage:
-  image: python:3.9
-  stage: coverage
-  script:
-    - tox -e coverage-report
-  coverage: '/TOTAL.+ ([0-9]+\.[0-9]+%)/'
-  artifacts:
-    paths:
-      - .tox/htmlcov/
-    expire_in: 3 weeks
-=======
     - pwd
     - cd asr/test
     - pytest --color=yes --numprocesses=auto --cov=asr --cov-report=html
@@ -116,7 +41,6 @@
       - htmlcov
     expire_in: 1 week
 
->>>>>>> db2a5eda
 
 pages:
   stage: deploy
@@ -129,4 +53,10 @@
       - public
     expire_in: 3 weeks
   only:
-    - master+    - master
+
+
+# XXX Should re-enable asr-test-data:
+#  script:
+#    - git clone https://gitlab.com/asr-dev/asr-test-data.git
+#    - export ASR_TEST_DATA="$PWD"/asr-test-data