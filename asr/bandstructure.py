--- conflicted
+++ resolved
@@ -40,8 +40,6 @@
     """Calculate electronic band structure"""
     from gpaw import GPAW
     from ase.io import read
-    import numpy as np
-    from ase.cell import Cell
     atoms = read('gs.gpw')
     if kptpath is None:
         path = atoms.cell.bandpath(npoints=npoints, pbc=atoms.pbc)
@@ -405,7 +403,6 @@
     plt.savefig(filename, bbox_inches='tight')
 
 
-<<<<<<< HEAD
 def bz_soc(row, fname):
     from ase.geometry.cell import Cell
     from matplotlib import pyplot as plt
@@ -474,8 +471,6 @@
     plt.savefig(filename, bbox_inches='tight')
 
 
-=======
->>>>>>> dac3277e
 def webpanel(row, key_descriptions):
     from asr.database.browser import fig, table
     from typing import Tuple, List
