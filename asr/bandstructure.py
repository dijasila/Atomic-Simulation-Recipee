--- conflicted
+++ resolved
@@ -403,72 +403,6 @@
     plt.savefig(filename, bbox_inches='tight')
 
 
-<<<<<<< HEAD
-def bz_soc(row, fname):
-    from ase.geometry.cell import Cell
-    from matplotlib import pyplot as plt
-    cell = Cell(row.cell)
-    lat = cell.get_bravais_lattice(pbc=row.pbc)
-    plt.figure(figsize=(4, 3))
-    lat.plot_bz(vectors=False)
-    plt.tight_layout()
-    plt.savefig(fname)
-=======
-def pdos_bs_pbe(row,
-                filename='pbe-pdos-bs.png',
-                figsize=(6.4, 4.8),
-                fontsize=10):
-    import matplotlib as mpl
-    import matplotlib.pyplot as plt
-    import numpy as np
-    from ase.dft.band_structure import BandStructure, BandStructurePlot
-    mpl.rcParams['font.size'] = fontsize
-
-    # Extract band structure data
-    d = row.data.get('results-asr.bandstructure.json')
-    path = d['bs_nosoc']['path']
-    ef = d['bs_nosoc']['efermi']
-
-    # If a vacuum energy is available, use it as a reference
-    ref = row.get('evac', d.get('bs_nosoc').get('efermi'))
-    if row.get('evac') is not None:
-        label = r'$E - E_\mathrm{vac}$ [eV]'
-    else:
-        label = r'$E - E_\mathrm{F}$ [eV]'
-
-    # Determine plotting window based on band gap
-    gaps = row.data.get('results-asr.gs.json', {}).get('gaps_nosoc', {})
-    if gaps.get('vbm'):
-        emin = gaps.get('vbm') - 3
-    else:
-        emin = ef - 3
-    if gaps.get('cbm'):
-        emax = gaps.get('cbm') + 3
-    else:
-        emax = ef + 3
-
-    # hstack spin index for the BandStructure object
-    e_skn = d['bs_nosoc']['energies']
-    nspins = e_skn.shape[0]
-    e_kn = np.hstack([e_skn[x] for x in range(nspins)])[np.newaxis]
-
-    # Use band structure objects to plot
-    bs = BandStructure(path, e_kn - ref, ef - ref)
-    style = dict(
-        colors=['0.8'] * e_skn.shape[0],
-        ls='-',
-        lw=1.0,
-        zorder=0)
-    ax = plt.figure(figsize=figsize).add_subplot(111)
-    bsp = BandStructurePlot(bs)
-    bsp.plot(ax=ax, show=False, emin=emin - ref, emax=emax - ref,
-             ylabel=label, **style)
-
-    ax.figure.set_figheight(1.2 * ax.figure.get_figheight())
-    plt.savefig(filename, bbox_inches='tight')
->>>>>>> 35ef39fb
-
-
 def webpanel(row, key_descriptions):
     from asr.database.browser import fig, table
     from typing import Tuple, List
