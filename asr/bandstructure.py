--- conflicted
+++ resolved
@@ -30,11 +30,8 @@
 
 def remove_emptybands_and_make_bs_calculator(record):
     record.parameters.bscalculator = {
-<<<<<<< HEAD
-=======
         'name': 'gpaw',
         'basis': 'dzp',
->>>>>>> 090019ba
         'nbands': -record.parameters.emptybands,
         'txt': 'bs.txt',
         'fixdensity': True,
@@ -80,11 +77,8 @@
         atoms: Atoms,
         calculator: dict = calculategs.defaults.calculator,
         bscalculator: dict = {
-<<<<<<< HEAD
-=======
             'name': 'gpaw',
             'basis': 'dzp',
->>>>>>> 090019ba
             'nbands': -20,
             'txt': 'bs.txt',
             'fixdensity': True,
