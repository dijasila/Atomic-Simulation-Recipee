--- conflicted
+++ resolved
@@ -39,11 +39,7 @@
         calc.write('bs.gpw')
 
     calc = GPAW('bs.gpw', txt=None)
-<<<<<<< HEAD
-    bs = get_band_structure(calc=calc, path=kptpath, reference=ref)
-=======
-    bs = get_band_structure(calc=calc, _bandpath=path, _reference=ref)
->>>>>>> 75a8c953
+    bs = get_band_structure(calc=calc, path=path, reference=ref)
 
     import copy
     results = {}
