--- conflicted
+++ resolved
@@ -111,15 +111,11 @@
 
     k_kc = calc.get_ibz_k_points()
     cell_cv = calc.atoms.get_cell()
-<<<<<<< HEAD
+
     kcirc_kc = kptsinsphere(cell_cv, dimensionality=ndim)
 
-    e_skn, efermi = gpw2eigs(gpw, soc=soc, optimal_spin_direction=True)
-=======
-    kcirc_kc = kptsinsphere(cell_cv)
     theta, phi = get_spin_axis()
     e_skn, efermi = gpw2eigs(gpw, soc=soc, theta=theta, phi=phi)
->>>>>>> 2099200b
     if e_skn.ndim == 2:
         e_skn = e_skn[np.newaxis]
 
@@ -300,14 +296,10 @@
     from ase.units import Bohr, Hartree
     from asr.magnetic_anisotropy import get_spin_axis
     calc = GPAW(gpw, txt=None)
-<<<<<<< HEAD
     ndim = calc.atoms.pbc.sum()
 
-    e_skn, efermi2 = gpw2eigs(gpw, soc=soc, optimal_spin_direction=True)
-=======
     theta, phi = get_spin_axis()
     e_skn, efermi2 = gpw2eigs(gpw, soc=soc, theta=theta, phi=phi)
->>>>>>> 2099200b
     if efermi is None:
         efermi = efermi2
     if e_skn.ndim == 2:
