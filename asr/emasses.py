--- conflicted
+++ resolved
@@ -1,19 +1,11 @@
 from asr.core import command, option
 
 
-# TODO Resources?
 @command('asr.emasses',
-         requires=['gs.gpw'],
-         dependencies=['asr.gs@calculate', 'asr.structureinfo'],
-         creates=['em_circle_vb_nosoc.gpw', 'em_circle_cb_nosoc.gpw',
-                   'em_circle_vb_soc.gpw', 'em_circle_cb_soc.gpw'])
+         dependencies=['asr.gs', 'asr.structureinfo'])
 @option('--gpwfilename', type=str,
         help='GS Filename')
-def refine(gpwfilename='gs.gpw'):
-    '''
-    Take a bandstructure and calculate more kpts around
-    the vbm and cbm
-    '''
+def main(gpwfilename='gs.gpw'):
     from asr.utils.gpw2eigs import gpw2eigs
     from ase.dft.bandgap import bandgap
     from asr.magnetic_anisotropy import get_spin_axis
@@ -27,21 +19,28 @@
                                        theta=theta, phi=phi)
         gap, _, _ = bandgap(eigenvalues=eigenvalues, efermi=efermi,
                             output=None)
+        if not gap > 0:
+            continue
         for bt in ['vb', 'cb']:
             name = get_name(soc=soc, bt=bt)
             gpw2 = name + '.gpw'
+            if not os.path.isfile(gpw2):
+                nonsc_sphere(gpw=gpwfilename, soc=soc, bandtype=bt)
+            try:
+                masses = embands(gpw2,
+                                 soc=soc,
+                                 bandtype=bt,
+                                 efermi=efermi)
+            except ValueError:
+                tb = traceback.format_exc()
+                print(gpw2 + ':\n' + '=' * len(gpw2) + '\n', tb)
+            else:
+                _savemass(soc=soc, bt=bt, mass=masses)
             
-            if not gap > 0:
-                from gpaw import GPAW
-                calc = GPAW(gpwfilename, txt=None)
-                calc.write(gpw2)
-                continue
-
-            nonsc_sphere(gpw=gpwfilename, soc=soc, bandtype=bt)
-            
-            
+        
 def get_name(soc, bt):
     return 'em_circle_{}_{}'.format(bt, ['nosoc', 'soc'][soc])
+
 
 def nonsc_sphere(gpw='gs.gpw', soc=False, bandtype=None):
     """non sc calculation based for kpts in a sphere around the
@@ -61,7 +60,7 @@
                 for both cb and vb
 
     """
-    from gpaw import GPAW, PW
+    from gpaw import GPAW
     import numpy as np
     from asr.utils.gpw2eigs import gpw2eigs
     from ase.dft.bandgap import bandgap
@@ -69,29 +68,31 @@
     calc = GPAW(gpw, txt=None)
     ndim = calc.atoms.pbc.sum()
     # Check that 1D: Only x-axis, 2D: Only x- and y-axis
-    #assert np.allclose(calc.atoms.pbc[ndim:], 0)
+    assert np.allclose(calc.atoms.pbc[ndim:], 0)
+    if ndim == 1:
+        raise NotImplementedError("Recipe not implemented for 1D")
 
     k_kc = calc.get_ibz_k_points()
     cell_cv = calc.atoms.get_cell()
-<<<<<<< HEAD
-    kcirc_kc = kptsinsphere(cell_cv, dimensionality=ndim)
-
-    e_skn, efermi = gpw2eigs(gpw, soc=soc, optimal_spin_direction=True)
-=======
     kcirc_kc = kptsinsphere(cell_cv)
     theta, phi = get_spin_axis()
     e_skn, efermi = gpw2eigs(gpw, soc=soc, theta=theta, phi=phi)
->>>>>>> 4469836a
     if e_skn.ndim == 2:
         e_skn = e_skn[np.newaxis]
-
     _, (s1, k1, n1), (s2, k2, n2) = bandgap(eigenvalues=e_skn, efermi=efermi,
                                             output=None)
-
     k1_c = k_kc[k1]
     k2_c = k_kc[k2]
 
-    bandtypes, ks = get_bt_ks(bandtype, k1_c, k2_c)
+    if bandtype is None:
+        bandtypes = ('vb', 'cb')
+        ks = (k1_c, k2_c)
+    elif bandtype == 'vb':
+        bandtypes = ('vb',)
+        ks = (k1_c, )
+    elif bandtype == 'cb':
+        bandtypes = ('cb', )
+        ks = (k2_c, )
     
     for bt, k_c in zip(bandtypes, ks):
         name = get_name(soc=soc, bt=bt)
@@ -102,98 +103,28 @@
         atoms.get_potential_energy()
         calc.write(name + '.gpw')
 
-def kptsinsphere(cell_cv, npoints=9, erange=1e-3, m=1.0, dimensionality=3):
+
+def kptsinsphere(cell_cv, npoints=9, erange=1e-3, m=1.0, twod=True):
     import numpy as np
     from ase.units import Hartree, Bohr
     from ase.dft.kpoints import kpoint_convert
+    if twod:
+        # This factor is used to kill contribution from z-coordinates in 2D
+        zfactor = 0
+    else:
+        zfactor = 1
 
     a = np.linspace(-1, 1, npoints)
     X, Y, Z = np.meshgrid(a, a, a)
-
-    na = np.logical_and
-    if dimensionality == 2:
-        indices = na(X**2 + Y**2 <= 1.0, Z == 0)
-    elif dimensionality == 1:
-        indices = na(Z**2 <= 1.0, na(X == 0, Y == 0))
-    else:
-        indices = X**2 + Y**2 + Z**2 <= 1.0
-        
+    indices = X**2 + Y**2 + zfactor * Z**2 <= 1
     x, y, z = X[indices], Y[indices], Z[indices]
-    kpts_kv = np.vstack([x, y, z]).T
+    kpts_kv = np.vstack([x, y, z * zfactor]).T
     kr = np.sqrt(2 * m * erange / Hartree)
     kpts_kv *= kr
     kpts_kv /= Bohr
     kpts_kc = kpoint_convert(cell_cv=cell_cv, ckpts_kv=kpts_kv)
     return kpts_kc
 
-    # print(kpts_kv)
-
-    # a = np.linspace(-1, 1, npoints)
-    # X, Y, Z = np.meshgrid(a, a, a)
-    # indices = X**2 + Y**2 + Z**2 <= 1.0
-    # sh = X.shape
-    # x, y, z = X[indices], Y[indices], Z[indices]
-    # kpts_kv = np.vstack([x, y * yfactor, z * zfactor]).T
-
-def get_bt_ks(bandtype, k1_c, k2_c):
-    if bandtype is None:
-        bandtypes = ('vb', 'cb')
-        ks = (k1_c, k2_c)
-    elif bandtype == 'vb':
-        bandtypes = ('vb',)
-        ks = (k1_c, )
-    elif bandtype == 'cb':
-        bandtypes = ('cb', )
-        ks = (k2_c, )
-    return bandtypes, ks
-
-
-def webpanel(row, key_descriptions):
-    from asr.browser import table
-
-    t = table(row, 'Postprocessing',
-              ['cb_emass', 'vb_emass'],
-              key_descriptions)
-    
-    panel = ('Effective masses', [[t]])
-    return panel, None
-
-
-# TODO Resources?
-@command('asr.emasses',
-         requires=['em_circle_vb_nosoc.gpw', 'em_circle_cb_nosoc.gpw',
-                   'em_circle_vb_soc.gpw', 'em_circle_cb_soc.gpw', 'gs.gpw'],
-         dependencies=['asr.emasses@refine', 'asr.gs@calculate'],
-         webpanel=webpanel)
-@option('--gpwfilename', type=str,
-         help='GS Filename')
-def main(gpwfilename='gs.gpw'):
-    from asr.utils.gpw2eigs import gpw2eigs
-    from ase.dft.bandgap import bandgap
-    import os.path
-    import traceback
-    socs = [True, False]
-
-    for soc in socs:
-        eigenvalues, efermi = gpw2eigs(gpw=gpwfilename, soc=soc,
-                                       optimal_spin_direction=True)
-        gap, _, _ = bandgap(eigenvalues=eigenvalues, efermi=efermi,
-                            output=None)
-        if not gap > 0:
-            continue
-        for bt in ['vb', 'cb']:
-            name = get_name(soc=soc, bt=bt)
-            gpw2 = name + '.gpw'
-            try:
-                masses = embands(gpw2,
-                                 soc=soc,
-                                 bandtype=bt,
-                                 efermi=efermi)
-            except ValueError:
-                tb = traceback.format_exc()
-                print(gpw2 + ':\n' + '=' * len(gpw2) + '\n', tb)
-            else:
-                _savemass(soc=soc, bt=bt, mass=masses)
 
 def embands(gpw, soc, bandtype, efermi=None, delta=0.1):
     """effective masses for bands within delta of extrema
@@ -217,13 +148,8 @@
     from ase.units import Bohr, Hartree
     from asr.magnetic_anisotropy import get_spin_axis
     calc = GPAW(gpw, txt=None)
-<<<<<<< HEAD
-
-    e_skn, efermi2 = gpw2eigs(gpw, soc=soc, optimal_spin_direction=True)
-=======
     theta, phi = get_spin_axis()
     e_skn, efermi2 = gpw2eigs(gpw, soc=soc, theta=theta, phi=phi)
->>>>>>> 4469836a
     if efermi is None:
         efermi = efermi2
     if e_skn.ndim == 2:
@@ -234,7 +160,6 @@
     atoms = calc.get_atoms()
     cell_cv = atoms.get_cell()
     ibz_kc = calc.get_ibz_k_points()
-       
     ibz_kv = kpoint_convert(cell_cv=cell_cv, skpts_kc=ibz_kc)
     masses = {'indices': indices}
     for b in indices:
@@ -307,7 +232,7 @@
     fx = c[6]
     fy = c[7]
     fz = c[8]
-
+    
     # This commented out code is needed for further
     # refinement of the effective mass calculation
     # def get_bt(fxx, fyy, fzz, fxy, fxz, fyz):
@@ -345,7 +270,7 @@
     import numpy.linalg as la
     A_kp = model(kpts_kv)
     if not thirdorder:
-        A_kp = A_kp[:, :10]
+        A_kp = A_kp[:, :9]
     return la.lstsq(A_kp, eps_k, rcond=-1)
 
 
@@ -357,7 +282,6 @@
     """
     import numpy as np
     k_kx, k_ky, k_kz = kpts_kv[:, 0], kpts_kv[:, 1], kpts_kv[:, 2]
-
     ones = np.ones(len(k_kx))
 
     A_dp = np.array([k_kx**2,
@@ -379,7 +303,6 @@
                      k_ky**2 * k_kz,
                      k_kz**2 * k_kx,
                      k_kz**2 * k_ky]).T
-
     return A_dp
 
 
