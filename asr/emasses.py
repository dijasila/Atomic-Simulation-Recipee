--- conflicted
+++ resolved
@@ -409,14 +409,8 @@
 
 #     return panel
 
-<<<<<<< HEAD
-
-group = 'Property'
+group = 'property'
 dependencies = ['asr.gs']
 
 if __name__ == '__main__':
-    main(standalone_mode=False)
-=======
-            
-group = 'property'
->>>>>>> 5a9cea52
+    main()