def gs_xcname_from_row(row):
<<<<<<< HEAD
    # XXX Huge trainwreck
    record = row.data.get_record('results-asr.gs@calculate.json')
    return record.parameters['calculator'].get('xc', 'LDA')
=======
    params = row.data['results-asr.gs@calculate.json'].metadata.params
    if 'calculator' not in params:
        # What are the rules for when this piece of data exists?
        # Presumably the calculation used ASR defaults.
        return 'PBE'
    # If the parameters are present, but were not set, we are using
    # GPAW's default which is LDA.
    return params['calculator'].get('xc', 'LDA')
>>>>>>> 391cb71f
<|MERGE_RESOLUTION|>--- conflicted
+++ resolved
@@ -1,9 +1,4 @@
 def gs_xcname_from_row(row):
-<<<<<<< HEAD
-    # XXX Huge trainwreck
-    record = row.data.get_record('results-asr.gs@calculate.json')
-    return record.parameters['calculator'].get('xc', 'LDA')
-=======
     params = row.data['results-asr.gs@calculate.json'].metadata.params
     if 'calculator' not in params:
         # What are the rules for when this piece of data exists?
@@ -11,5 +6,4 @@
         return 'PBE'
     # If the parameters are present, but were not set, we are using
     # GPAW's default which is LDA.
-    return params['calculator'].get('xc', 'LDA')
->>>>>>> 391cb71f
+    return params['calculator'].get('xc', 'LDA')