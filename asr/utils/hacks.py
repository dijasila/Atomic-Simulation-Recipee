--- conflicted
+++ resolved
@@ -1,7 +1,12 @@
 def gs_xcname_from_row(row):
-<<<<<<< HEAD
-    # Remove this and use RowInfo
-    return RowInfo(row).gs_xcname()
+    params = row.data.get_record('results-asr.gs@calculate.json').parameters
+    if 'calculator' not in params:
+        # What are the rules for when this piece of data exists?
+        # Presumably the calculation used ASR defaults.
+        return 'PBE'
+    # If the parameters are present, but were not set, we are using
+    # GPAW's default which is LDA.
+    return params['calculator'].get('xc', 'LDA')
 
 
 class RowInfo:
@@ -19,18 +24,7 @@
         return self.row.data['results-asr.gs@calculate.json']
 
     def gs_xcname(self):
-        data = self.gsdata
-        if not hasattr(data, 'metadata'):
-            # Old (?) compatibility hack
-            return 'PBE'
-        params = data.metadata.params
-        if 'calculator' not in params:
-            # What are the rules for when this piece of data exists?
-            # Presumably the calculation used ASR defaults.
-            return 'PBE'
-        # If the parameters are present, but were not set, we are using
-        # GPAW's default which is LDA.
-        return params['calculator'].get('xc', 'LDA')
+        return gs_xcname_from_row(self.row)
 
     def have_evac(self):
         return self.get_evac() is not None
@@ -56,14 +50,4 @@
         self.abbreviation = abbreviation
 
     def mpl_plotlabel(self):
-        return rf'$E - E_\mathrm{{{self.abbreviation}}}$ [eV]'
-=======
-    params = row.data.get_record('results-asr.gs@calculate.json').parameters
-    if 'calculator' not in params:
-        # What are the rules for when this piece of data exists?
-        # Presumably the calculation used ASR defaults.
-        return 'PBE'
-    # If the parameters are present, but were not set, we are using
-    # GPAW's default which is LDA.
-    return params['calculator'].get('xc', 'LDA')
->>>>>>> 8eabcc48
+        return rf'$E - E_\mathrm{{{self.abbreviation}}}$ [eV]'