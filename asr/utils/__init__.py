--- conflicted
+++ resolved
@@ -660,15 +660,10 @@
     from pathlib import Path
     from ase.io.jsonio import MyEncoder
     from ase.parallel import world
-<<<<<<< HEAD
-    if world.rank == 0:
-        Path(filename).write_text(MyEncoder(indent=1).encode(data))
-    world.barrier()
-=======
+
     with file_barrier(filename):
         if world.rank == 0:
-            Path(filename).write_text(MyEncoder(indent=4).encode(data))
->>>>>>> dcda3e11
+            Path(filename).write_text(MyEncoder(indent=1).encode(data))
 
 
 def read_json(filename):
