--- conflicted
+++ resolved
@@ -4,18 +4,12 @@
 
 from click import Choice
 import numpy as np
-<<<<<<< HEAD
 from ase import Atoms
 
 from asr.core import (
     command, option, ASRResult, prepare_result, atomsopt,
     calcopt)
 
-=======
-from ase.io import read
-
-from asr.core import command, option, ASRResult, prepare_result
->>>>>>> e64bada7
 from asr.database.browser import (
     table,
     fig,
@@ -124,10 +118,6 @@
         bandfactor: int = 5,
 ) -> Result:
     """Calculate linear response polarizability or dielectricfunction (only in 3D)."""
-<<<<<<< HEAD
-=======
-    from gpaw import GPAW
->>>>>>> e64bada7
     from gpaw.mpi import world
     from gpaw.response.df import DielectricFunction
 
@@ -219,18 +209,10 @@
     return Result(data)
 
 
-<<<<<<< HEAD
 def polarizability(context, fx, fy, fz):
     import matplotlib.pyplot as plt
 
-
     data = context.result
-=======
-def polarizability(row, fx, fy, fz):
-    import matplotlib.pyplot as plt
-
-    data = row.data.get('results-asr.polarizability.json')
->>>>>>> e64bada7
 
     frequencies = data['frequencies']
     i2 = abs(frequencies - 50.0).argmin()
@@ -284,7 +266,6 @@
 
     ax = plt.figure().add_subplot(111)
     ax2 = ax
-<<<<<<< HEAD
     # try:
     #     wpy = data['plasmafrequency_y']
     #     if wpy > 0.01:
@@ -306,28 +287,6 @@
     # except AttributeError:
     ax.plot(frequencies, np.real(alphay_w), c='C1', label='real')
     # ^ This line goes in except, if we reenable
-=======
-    try:
-        wpy = row.plasmafrequency_y
-        if wpy > 0.01:
-            alphayfull_w = alphay_w - wpy**2 / (2 * np.pi * (frequencies + 1e-9)**2)
-            ax.plot(
-                frequencies,
-                np.real(alphayfull_w),
-                '-',
-                c='C1',
-                label='real')
-            ax.plot(
-                frequencies,
-                np.real(alphay_w),
-                '--',
-                c='C1',
-                label='real (interband)')
-        else:
-            ax.plot(frequencies, np.real(alphay_w), c='C1', label='real')
-    except AttributeError:
-        ax.plot(frequencies, np.real(alphay_w), c='C1', label='real')
->>>>>>> e64bada7
 
     ax.plot(frequencies, np.imag(alphay_w), c='C0', label='imag')
     plot_polarizability(ax, frequencies, alphay_w, filename=fy, direction='y')
@@ -350,10 +309,6 @@
 
 
 def plot_polarizability(ax, frequencies, alpha_w, filename, direction):
-<<<<<<< HEAD
-    import matplotlib.pyplot as plt
-=======
->>>>>>> e64bada7
     ax.set_title(f'Polarization: {direction}')
     ax.set_xlabel('Energy [eV]')
     ax.set_ylabel(r'Polarizability [$\mathrm{\AA}$]')
