from asr.utils import command, option

<<<<<<< HEAD
#############################################################################
#          This recipe is not finished and still under development          #
#############################################################################
# ToDo: include postprocessing functions
# ToDo: get rid of hardcoded sigma, epsilons
# ToDo: read out epsilons from params.json file that is in the bulk folder
#       of the defect setup
# ToDo: add information on system and supercell size in output
# ToDo: get information on Fermi energy for the different formation energies
#############################################################################


@command('asr.defectformation')
@option('--pristine', type=str,
        help='Relative path to ground state .gpw file of pristine host system '
             'on which formation energy calculation is based. Here, the '
             'reference folder is the one with the defects and vacancies '
             'in it, as it was created from setup.defects.')
@option('--defect', type=str,
        help='Ground state .gpw file of disturbed system on which formation '
             'energy calculation is based.')
@option('-q', '--chargestates', type=int,
        help='Charge states included (-q, ..., +q).')
@option('--is2d/--is3d', help='Specify wheter you calculate '
        'the formation energy in 2D or '
        '3D.')
def main(pristine='../../pristine/gs.gpw', defect='gs.gpw',
         chargestates=3, is2d=True):
=======
group = 'property'
creates = []  # what files are created


@command('asr.defectformation',
         resources='1:2h',
         dependencies=['asr.setup.defects', 'asr.gs'],
         creates=[])
# later include 'asr.dielectricconstant' and 'asr.relax')
# and also the files that this recipe creates
@option('--pristine', type=str,
        help='Name of the groundstate .gpw file of the pristine system. It '
             'always has to be somewhere within a folder that is called '
             '"pristine" in order to work correctly.')
@option('--defect', type=str,
        help='Name of the groundstate .gpw file of the defect systems. They '
             'always have to be within a folder for the specific defect with '
             'a subfolder calles "charge_q" for the respective chargestate q '
             'in order to work correctly.')
@option('--defect_name',
        help='Runs recipe for all defect folder within your directory when '
             'set to None. Set this option to the name of a desired defect '
             'folder in order for it to run only for this particular defect.')
def main(pristine='gs.gpw', defect='gs.gpw', defect_name=None):
>>>>>>> 48bc837f
    """
    Calculate formation energy of defects.

    This recipe needs the directory structure that was created with
    setup.defects in order to run properly. It has to be launched within the
    folder of the initial structure, i.e. the folder where setup.defects was
    also executed.
    """
    from ase.io import read
    from asr.utils import write_json, read_json
    from gpaw import GPAW
    from gpaw.defects import ElectrostaticCorrections
    from pathlib import Path
    import numpy as np
    q, epsilons, path_gs = check_and_get_general_inputs()
    atoms = read('unrelaxed.json')
    nd = int(np.sum(atoms.get_pbc()))
    gs_dict = read_json('results_gs.json')
    defectformation_dict = {}
    defectformation_dict['gaps_nosoc'] = gs_dict.get('gaps_nosoc')
    defectformation_dict['gaps_soc'] = gs_dict.get('gaps_soc')

    sigma = 2 / (2.0 * np.sqrt(2.0 * np.log(2.0)))
    if nd == 3:
        epsilon = (epsilons[0] + epsilons[1] + epsilons[2]) / 3.
        dim = '3d'
    elif nd == 2:
        epsilon = [(epsilons[0] + epsilons[1]) / 2., epsilons[2]]
        dim = '2d'

    folder_list = []
    p = Path('.')

    # Either run for all defect folders or just a specific one
    if defect_name is None:
        [folder_list.append(x) for x in p.iterdir() if x.is_dir()
            and not x.name == 'pristine_sc']
    else:
        [folder_list.append(x) for x in p.iterdir() if x.is_dir()
            and x.name == defect_name]

    for folder in folder_list:
        s = Path(folder.name)
        sub_folder_list = []
        [sub_folder_list.append(x) for x in s.iterdir() if x.is_dir()]
        e_form = []
        e_fermi = []
        charges = []
        e_fermi_calc = []
        for sub_folder in sub_folder_list:
            sub_folder_path = folder.name + '/' + sub_folder.name
            setup_params = read_json(sub_folder_path + '/params.json')
            chargestate = setup_params.get('charge')
            charged_file = find_file_in_folder('gs.gpw',
                                               sub_folder_path)
            elc = ElectrostaticCorrections(pristine=path_gs,
                                           charged=charged_file,
                                           q=chargestate, sigma=sigma,
                                           dimensionality=dim)
            elc.set_epsilons(epsilon)
            if chargestate == 0:
                e_form.append(elc.calculate_uncorrected_formation_energy())
            else:
                e_form.append(elc.calculate_corrected_formation_energy())
            charges.append(chargestate)
            calc = GPAW(find_file_in_folder('gs.gpw', sub_folder_path))
            e_fermi_calc.append(calc.get_fermi_level())
            e_fermi.append(0)
        defectformation_dict[folder.name] = {'formation_energies': e_form,
                                             'fermi_energies': e_fermi,
                                             'chargestates': charges,
                                             'fermi_energies_c': e_fermi_calc}
    write_json('defectformation.json', defectformation_dict)

    return None


def check_and_get_general_inputs():
    """Checks if all necessary input files and input parameters for this
    recipe are acessible"""
    from asr.utils import read_json

    # first, get path of 'gs.gpw' file of pristine_sc, as well as the path of
    # 'dielectricconstant.json' of the pristine system
    path_epsilon = find_file_in_folder('dielectricconstant.json', None)
    path_gs = find_file_in_folder('gs.gpw', 'pristine_sc')
    path_q = find_file_in_folder('general_parameters.json', None)

    # if paths were found correctly, extract epsilon and q
    gen_params = read_json(path_q)
    params_eps = read_json(path_epsilon)
    q = gen_params.get('chargestates')
    epsilons = params_eps.get('local_field')
    if q is not None and epsilons is not None:
        msg = 'INFO: number of chargestates and dielectric constant '
        msg += 'extracted: q = {}, eps = {}'.format(q, epsilons)
        print(msg)
    else:
        msg = 'either number of chargestates and/or dielectric '
        msg += 'constant of the host material could not be extracted'
        raise ValueError(msg)

    if path_gs is not None:
        print('INFO: check of general inputs successful')

    return q, epsilons, path_gs


def find_file_in_folder(filename, foldername):
    """Finds a specific file within a folder starting from your current
    position in the directory tree.
    """
    from pathlib import Path

    p = Path('.')
    find_success = False

    # check in current folder directly if no folder specified
    if foldername is None:
        check_empty = True
        tmp_list = list(p.glob(filename))
        if len(tmp_list) == 1:
            file_path = tmp_list[0]
            print('INFO: found {0}: {1}'.format(filename,
                                                file_path.absolute()))
            find_success = True
        else:
            print('ERROR: no unique {} found in this directory'.format(
                filename))
    else:
        tmp_list = list(p.glob('**/' + foldername))
        check_empty = False
    # check sub_folders
    if len(tmp_list) == 1 and not check_empty:
        file_list = list(p.glob(foldername + '/**/' + filename))
        if len(file_list) == 1:
            file_path = file_list[0]
            print('INFO: found {0} in {1}: {2}'.format(
                filename, foldername, file_path.absolute()))
            find_success = True
        elif len(file_list) == 0:
            print('ERROR: no {} found in this directory'.format(
                filename))
        else:
            print('ERROR: several {0} files in directory tree: {1}'.format(
                filename, tmp_list[0].absolute()))
    elif len(tmp_list) == 0 and not check_empty:
        print('ERROR: no {0} found in this directory tree'.format(
            foldername))
    elif not check_empty:
        print('ERROR: several {0} folders in directory tree: {1}'.format(
            foldername, p.absolute()))

    if not find_success:
        file_path = None

    return str(file_path.absolute())


def collect_data():
    # from ase.io import jsonio
    # from pathlib import Path
    # if not Path('results_defectformation.json').is_file():
    #     return {}, {}, {}

    # kvp = {}
    # data = {}
    # key_descriptions = {}
    # dct = jsonio.decode(Path('results_defectformation.json').read_text())

    return None


# ========================================================================== #
# This function doesn't exist in the new asr version anymore and has to be   #
# changed at a later stage, as well as the way the plots are created (db)    #
# ========================================================================== #
def postprocessing():
    from asr.utils import read_json

    formation_dict = read_json('defectformation.json')
    transitions_dict = {}
    gap = formation_dict.get('gaps_nosoc').get('gap')
    for element in formation_dict:
        if element != 'gaps_soc' and element != 'gaps_nosoc':
            print(element)
            plotname = element
            defect_dict = formation_dict[element]
            transitions_dict[plotname] = plot_formation_and_transitions(
                defect_dict, plotname, gap)

    return transitions_dict


def line_intersection(line1, line2):
    """Helper function to calculate intersection of two given lines"""
    xdiff = (line1[0][0] - line1[1][0], line2[0][0] - line2[1][0])
    ydiff = (line1[0][1] - line1[1][1], line2[0][1] - line2[1][1])

    def det(a, b):
        return a[0] * b[1] - a[1] * b[0]

    div = det(xdiff, ydiff)
    if div == 0:
        raise Exception('lines do not intersect')

    d = (det(*line1), det(*line2))
    x = det(d, xdiff) / div
    y = det(d, ydiff) / div
    return x, y


def line(p1, p2):
    """Helper function to define a line"""
    A = (p1[1] - p2[1])
    B = (p2[0] - p1[0])
    C = (p1[0] * p2[1] - p2[0] * p1[1])
    return A, B, -C


def intersection(L1, L2):
    """Helper function to calculate intersection of two given lines that were
    defined with the upper 'line' function
    """
    D = L1[0] * L2[1] - L1[1] * L2[0]
    Dx = L1[2] * L2[1] - L1[1] * L2[2]
    Dy = L1[0] * L2[2] - L1[2] * L2[0]
    if D != 0:
        x = Dx / D
        y = Dy / D
        return x, y
    else:
        return False


def plot_formation_and_transitions(defect_dict, defectname, gap):
    """Function to plot formation energies versus the Fermi energy and to
    obtain transition points between most stable charge states of a given
    defect
    """
    # from asr.utils import write_json
    import matplotlib.pyplot as plt
    import numpy as np

    # initalize and read formation energies and charge states
    x = []
    y = []
    q = []
    x = np.array(defect_dict['fermi_energies'])
    y = np.array(defect_dict['formation_energies'])
    q = np.array(defect_dict['chargestates'])

    # set general parameters
    x_range = np.array([0, gap])
    x_diff = np.array([[-x[0], x_range[1] - x[0]]])
    y_edges = np.array(
        [[y[0] + x_diff[0][0] * q[0], y[0] + x_diff[0][1] * q[0]]])

    # set general plotting parameters
    plt.figure()
    lw = 1
    linestylelist = ['solid', 'dashdot', 'dashed', 'dotted']
    colorlist = ['black', 'C0', 'C1']
    plt.ylim(0, max(y_edges[:, 0]) * 1.1)
    plt.xlim(x_range[0] - 0.1 * gap, x_range[1] + 0.1 * gap)
    # bbox = {'fc': '0.8', 'pad': 0}

    # initialise np array containing all lines
    linearray = np.array([[line([x_range[0], y_edges[0][0]],
                                [x_range[1], y_edges[0][1]]), q[0]]])

    # initialise plot
    plt.plot(x_range, y_edges[0], color=colorlist[np.sign(q[0])], lw=lw,
             linestyle=linestylelist[abs(q[0])], label='q = {}'.format(q[0]))
    plt.text((2 * x_range[0] - 0.1 * gap) / 2.,
             max(y_edges[:, 0]) * 1.1 / 2., 'valence band',
             {'ha': 'center', 'va': 'center'}, rotation=90)
    plt.text((2 * x_range[1] + 0.1 * gap) / 2.,
             max(y_edges[:, 0]) * 1.1 / 2., 'conduction band',
             {'ha': 'center', 'va': 'center'}, rotation=90)

    # append other lines in a loop
    for i in range(1, len(q)):
        x_diff = np.append(x_diff, [[-x[i], x_range[1] - x[i]]], axis=0)
        y_edges = np.append(y_edges, [[y[i] + x_diff[i][0] * q[i],
                                       y[i] + x_diff[i][1] * q[i]]], axis=0)
        linearray = np.append(linearray, [[line([x_range[0], y_edges[i][0]], [
                              x_range[1], y_edges[i][1]]), q[i]]], axis=0)
        plt.plot(x_range,
                 y_edges[i],
                 color=colorlist[np.sign(q[i])],
                 lw=lw,
                 linestyle=linestylelist[abs(q[i])],
                 label='q = {}'.format(q[i]))

    # flip arrays in order for them to start with positive slope
    linearray_up = np.flip(linearray, axis=0)
    x_diff = np.flip(x_diff, axis=0)
    y_edges = np.flip(y_edges, axis=0)
    q_copy = np.flip(q)

    # IMPORTANT: all of the important arrays have now been reversed!
    # find minimum line at zero energy and create temporary array with lines
    for i in range(len(y_edges)):
        if y_edges[i][0] == min(y_edges[:, 0]):
            # start_index = i
            linearray_up = np.delete(linearray_up, np.s_[0:i], 0)
            q_copy = np.delete(q_copy, np.s_[0:i])
            trans_array = np.array(
                [[(0, y_edges[i][0]), q_copy[i], q_copy[i]]])

    # loop over all lines in linearray_up and calculate intersection points
    while len(linearray_up) > 1:
        linedists = np.array([[intersection(linearray_up[0][0],
                                            linearray_up[1][0]),
                              q_copy[0], q_copy[1]]])
        if len(linearray_up) > 2:
            for j in range(2, len(linearray_up)):
                linedists = np.append(linedists, [[intersection(
                    linearray_up[0][0], linearray_up[j][0]), q_copy[0],
                    q_copy[j]]], axis=0)
        linearray_up = np.delete(linearray_up, 0, 0)
        q_copy = np.delete(q_copy, 0)
        x_list = []
        n = 0
        for element in linedists:
            x_list.append(element[0][0])
            if element[0][0] >= 0 and len(x_list) == 1:
                if element[0][0] == min(x_list):
                    trans_array = np.append(trans_array, [element], axis=0)
                    dropout = n
            elif (element[0][0] >= 0 and element[0][0] == min(x_list)
                  and element[0][0] < trans_array[-1][0][0]):
                trans_array = np.append(trans_array, [element], axis=0)
                trans_array = np.delete(trans_array, -2, 0)
                dropout = n
            n = n + 1
        for i in range(dropout):
            linearray_up = np.delete(linearray_up, np.s_[0:i], 0)
    for i in range(len(y_edges)):
        if y_edges[i][1] == min(y_edges[:, 1]):
            trans_array = np.append(trans_array, [[(x_range[1], y_edges[i][1]),
                                                   trans_array[-1][2],
                                                   trans_array[-1][2]]],
                                    axis=0)

    # plot the results and save the figure
    for element in trans_array:
        ratio = element[0][1] / max(y_edges[:, 0])
        plt.axvline(x=element[0][0], ymax=ratio, color='C3',
                    linestyle=(0, (5, 10)))
    plt.axvspan(x_range[0] - 0.1 * gap, x_range[0], color='lightgrey')
    plt.axvspan(x_range[1] + 0.1 * gap, x_range[1], color='lightgrey')
    x_val = [x[0] for x in trans_array[:, 0]]
    y_val = [x[1] for x in trans_array[:, 0]]
    # plt.plot(x_val, y_val, marker='D', linestyle='-', color='C3')
    plt.plot(x_val, y_val, marker='D', linestyle='', color='C3')
    plt.xlabel(r'$E_{F}$ in eV')
    plt.ylabel(r'$E_{formation}$ in eV')
    plotname = 'plot_{}.png'.format(defectname)
    plt.legend()
    plt.savefig(plotname)

    return trans_array


# def webpanel(row, key_descriptions):
#    from asr.utils.custom import fig, table
#
#    if 'something' not in row.data:
#        return None, []
#
#    table1 = table(row,
#                   'Property',
#                   ['something'],
#                   kd=key_descriptions)
#    panel = ('Title',
#             [[fig('something.png'), table1]])
#    things = [(create_plot, ['something.png'])]
#    return panel, things


# def create_plot(row, fname):
#    import matplotlib.pyplot as plt
#
#    data = row.data.something
#    fig = plt.figure()
#    ax = fig.gca()
#    ax.plot(data.things)
#    plt.savefig(fname)


if __name__ == '__main__':
    main.cli()<|MERGE_RESOLUTION|>--- conflicted
+++ resolved
@@ -1,35 +1,6 @@
 from asr.utils import command, option
 
-<<<<<<< HEAD
-#############################################################################
-#          This recipe is not finished and still under development          #
-#############################################################################
-# ToDo: include postprocessing functions
-# ToDo: get rid of hardcoded sigma, epsilons
-# ToDo: read out epsilons from params.json file that is in the bulk folder
-#       of the defect setup
-# ToDo: add information on system and supercell size in output
-# ToDo: get information on Fermi energy for the different formation energies
-#############################################################################
-
-
-@command('asr.defectformation')
-@option('--pristine', type=str,
-        help='Relative path to ground state .gpw file of pristine host system '
-             'on which formation energy calculation is based. Here, the '
-             'reference folder is the one with the defects and vacancies '
-             'in it, as it was created from setup.defects.')
-@option('--defect', type=str,
-        help='Ground state .gpw file of disturbed system on which formation '
-             'energy calculation is based.')
-@option('-q', '--chargestates', type=int,
-        help='Charge states included (-q, ..., +q).')
-@option('--is2d/--is3d', help='Specify wheter you calculate '
-        'the formation energy in 2D or '
-        '3D.')
-def main(pristine='../../pristine/gs.gpw', defect='gs.gpw',
-         chargestates=3, is2d=True):
-=======
+
 group = 'property'
 creates = []  # what files are created
 
@@ -54,7 +25,6 @@
              'set to None. Set this option to the name of a desired defect '
              'folder in order for it to run only for this particular defect.')
 def main(pristine='gs.gpw', defect='gs.gpw', defect_name=None):
->>>>>>> 48bc837f
     """
     Calculate formation energy of defects.
 
