--- conflicted
+++ resolved
@@ -10,31 +10,11 @@
          resources='1:2h',
          dependencies=[],
          creates=None)
-<<<<<<< HEAD
 @option('--defect_name',
         help='Runs recipe for all defect folder within your directory when '
              'set to None. Set this option to the name of a desired defect '
              'folder in order for it to run only for this particular defect.')
 def main(defect_name=None):
-=======
-# later include 'asr.dielectricconstant' and 'asr.relax')
-# and also the files that this recipe creates
-@option('--pristine', type=str,
-        help='Name of the groundstate .gpw file of the pristine system. It '
-             'always has to be somewhere within a folder that is called '
-             '"pristine" in order to work correctly.')
-@option('--defect', type=str,
-        help='Name of the groundstate .gpw file of the defect systems. They '
-             'always have to be within a folder for the specific defect with '
-             'a subfolder calles "charge_q" for the respective chargestate q '
-             'in order to work correctly.')
-@option('--defect_name', type=str,
-        help='Runs recipe for all defect folder within your directory when '
-             'set to None. Set this option to the name of a desired defect '
-             'folder in order for it to run only for this particular defect.')
-def main(pristine: str = 'gs.gpw', defect: str = 'gs.gpw',
-         defect_name: Union[str, None] = None):
->>>>>>> b4da11f7
     """
     Calculate formation energy of defects.
 
