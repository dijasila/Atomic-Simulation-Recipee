--- conflicted
+++ resolved
@@ -180,16 +180,9 @@
 
 
 def collect_info(filename: Path):
-<<<<<<< HEAD
-    from asr.core import read_json
-    kvp = read_json(filename)
-    if isinstance(kvp, ASRResult):
-        raise ValueError("Didnt expect this")
-=======
     """Collect info.json."""
     from asr.core import read_json
     kvp = read_json(filename)
->>>>>>> 03dca0c1
     data = {str(filename): kvp}
 
     return kvp, data
@@ -277,15 +270,6 @@
                                      for pattern in children_patterns):
                 children = collect_links_to_child_folders(name, atomsname)
                 data['__children__'].update(children)
-<<<<<<< HEAD
-            elif name.is_file() and fnmatch(name, "info.json"):
-                tmpkvp, tmpdata = collect_info(name)
-                kvp.update(tmpkvp)
-                data.update(tmpdata)
-            elif name.is_file() and any(fnmatch(name, pattern) for pattern in patterns):
-                tmpkvp, tmpdata = collect_file(name)
-                kvp.update(tmpkvp)
-=======
             else:
                 if name.is_file() and name.name == 'info.json':
                     tmpkvp, tmpdata = collect_info(name)
@@ -305,7 +289,6 @@
                                 f'{key}={kvp[key]}')
                         kvp[key] = value
 
->>>>>>> 03dca0c1
                 data.update(tmpdata)
 
         if not data['__children__']:
