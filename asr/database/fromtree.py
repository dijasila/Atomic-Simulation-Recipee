"""Convert a folder tree to an ASE database."""

from typing import Union, List
from ase import Atoms
from ase.io import read
from ase.db import connect
from asr.core import chdir, read_json, ASRResult
from asr.database.key_descriptions import key_descriptions as asr_kd
from asr.database.material_fingerprint import get_uid_of_atoms, \
    get_hash_of_atoms
from asr.database.check import main as check_database
import multiprocessing
from pathlib import Path
import os
import glob
import sys
import traceback
from asr.core.serialize import JSONSerializer

serializer = JSONSerializer()


class MissingUIDS(Exception):
    pass


def parse_key_descriptions(key_descriptions):
    """Parse key descriptions.

    This function parses a dictionary of key descriptions. A valid key
    description looks like::

        `KVP: Long description !short description! [unit]`

    - KVP: marks a key as a key-value-pair.
    - !short description!: gives a short description of the key.
    - [unit]: Marks the unit of the key.
    - The rest of the text will be interpreted as the long description
      of the key.

    """
    import re

    tmpkd = {}

    for key, desc in key_descriptions.items():
        descdict = {'type': None,
                    'iskvp': False,
                    'shortdesc': '',
                    'longdesc': '',
                    'units': ''}
        if isinstance(desc, dict):
            descdict.update(desc)
            tmpkd[key] = desc
            continue

        assert isinstance(desc, str), \
            f'Key description has to be dict or str. ({desc})'
        # Get key type
        desc, *keytype = desc.split('->')
        if keytype:
            descdict['type'] = keytype

        # Is this a kvp?
        iskvp = desc.startswith('KVP:')
        descdict['iskvp'] = iskvp
        desc = desc.replace('KVP:', '').strip()

        # Find units
        m = re.search(r"\[(.*)\]", desc)
        unit = m.group(1) if m else ''
        if unit:
            descdict['units'] = unit
        desc = desc.replace(f'[{unit}]', '').strip()

        # Find short description
        m = re.search(r"\!(.*)\!", desc)
        shortdesc = m.group(1) if m else ''
        if shortdesc:
            descdict['shortdesc'] = shortdesc

        # Everything remaining is the long description
        longdesc = desc.replace(f'!{shortdesc}!', '').strip()
        if longdesc:
            descdict['longdesc'] = longdesc
            if not shortdesc:
                descdict['shortdesc'] = descdict['longdesc']
        tmpkd[key] = descdict

    return tmpkd


tmpkd = parse_key_descriptions(
    {key: value
     for dct in asr_kd.values()
     for key, value in dct.items()})


def get_key_value_pairs(resultsdct: dict):
    """Extract key-value-pairs from results dictionary.

    Note to determine which key in the results dictionary is a
    key-value-pair we parse the data in `asr.database.key_descriptions`.

    Parameters
    ----------
    resultsdct: dict
        Dictionary containing asr results file.

    Returns
    -------
    kvp: dict
        key-value-pairs.
    """
    kvp = {}
    for key, desc in tmpkd.items():
        try:
            if (
                    key in resultsdct and desc['iskvp']
                    and resultsdct[key] is not None
            ):
                kvp[key] = resultsdct[key]
        except TypeError:
            # Not iterable
            pass

    return kvp


def collect_file(filename: Path):
    """Collect a single file.

    Parameters
    ----------
    filename: str

    Returns
    -------
    kvp: dict
        Key-value pairs
    data: dict
        Dict with keys=filenames where filenames is the input filename
        and any additional files that were created or required by this recipe.
    links: dict
        Dict with keys

    """
    from asr.core import read_json
    data = {}
    results = read_json(filename)
    if isinstance(results, ASRResult):
        dct = results.format_as('dict')
    else:
        dct = results

    data[str(filename)] = dct

    # Find and try to collect related files for this resultsfile
    files = results.get('__files__', {})
    extra_files = results.get('__requires__', {}).copy()
    extra_files.update(results.get('__creates__', {}))

    for extrafile, checksum in extra_files.items():
        assert extrafile not in data, f'{extrafile} already collected!'

        if extrafile in files:
            continue
        file = Path(extrafile)

        if not file.is_file():
            print(f'Warning: Required file {file.absolute()}'
                  ' doesn\'t exist.')
            continue

        if file.suffix == '.json':
            extra = read_json(extrafile)
            if isinstance(extra, ASRResult):
                dct = extra.format_as('dict')
            else:
                dct = extra
        else:
            dct = {'pointer': str(file.absolute())}

        data[extrafile] = dct

    kvp = get_key_value_pairs(results)
    return kvp, data


def collect_info(filename: Path):
    """Collect info.json."""
    from asr.core import read_json
    kvp = read_json(filename)
    data = {str(filename): kvp}

    return kvp, data


def collect_links_to_child_folders(folder: Path, atomsname):
    """Collect links to all subfolders.

    Parameters
    ----------
    folder: Path
        Path to folder.
    atomsname: str
        Name of file containing atoms, i.e. 'structure.json'.

    Returns
    -------
    children: dict
        Dictionary with key=relative path to child material and
        value=uid of child material, i.e.: {'strains':
        'Si2-abcdefghiklmn'}.

    """
    children = {}

    for root, dirs, files in os.walk(folder, topdown=True, followlinks=False):
        this_folder = Path(root).resolve()

        if atomsname in files:
            with chdir(this_folder):
                atoms = read(atomsname, parallel=False)
                uid = get_material_uid(atoms)
                children[root] = uid
    return children


def get_material_uid(atoms: Atoms):
    """Get UID of atoms."""
    # if mf.done:
    #     return read_json(
    #         'results-asr.database.material_fingerprint.json')['uid']

    hash = get_hash_of_atoms(atoms)
    return get_uid_of_atoms(atoms, hash)


def collect_folder(folder: Path, atomsname: str, patterns: List[str] = [''],
                   children_patterns=[]):
    """Collect data from a material folder.

    Parameters
    ----------
    folder: Path
        Path to folder.
    atomsname: str
        Name of file containing atoms, i.e. 'structure.json'.
    patterns: List[str]
        List of patterns marking which files to include.

    Returns
    -------
    atoms: Atoms
        Atomic structure.
    kvp: dict
        Key-value-pairs.
    data: dict
        Dictionary containing data files and links.

    """
    from fnmatch import fnmatch

    with chdir(folder.resolve()):
        if not Path(atomsname).is_file():
            return None, None, None

        atoms = read(atomsname, parallel=False)

        uid = get_material_uid(atoms)
        kvp = {'folder': str(folder),
               'uid': uid}
        data = {'__children__': {}}
        data[atomsname] = read_json(atomsname)
        from asr.core.cache import get_cache
        cache = get_cache()
        if cache:
            records = cache.select()
            for record in records:
                kvp.update(get_key_value_pairs(record.result))
            if records:
                data['records'] = serializer.serialize(records)

        for name in Path().glob('*'):
            if name.is_dir() and any(fnmatch(name, pattern)
                                     for pattern in children_patterns):
                children = collect_links_to_child_folders(name, atomsname)
                data['__children__'].update(children)
<<<<<<< HEAD
=======
            elif name.is_file() and fnmatch(name, "info.json"):
                tmpkvp, tmpdata = collect_info(name)
                kvp.update(tmpkvp)
                data.update(tmpdata)
            elif name.is_file() and any(fnmatch(name, pattern) for pattern in patterns):
                tmpkvp, tmpdata = collect_file(name)
                kvp.update(tmpkvp)
                data.update(tmpdata)
>>>>>>> 711a8dfd

        if not data['__children__']:
            del data['__children__']

    return atoms, kvp, data


def make_data_identifiers(filenames: List[str]):
    """Make key-value-pairs for identifying data files.

    This function looks at the keys of `data` and identifies any
    result files. If a result file has been identified a key value
    pair with name has_asr_name=True will be returned. I.e. if
    results-asr.gs@calculate.json is in `data` a key-value-pair with
    name `has_asr_gs_calculate=True` will be generated

    Parameters
    ----------
    filenames: List[str]
        List of file names.

    Returns
    -------
    dict
        Dict containing identifying key-value-pairs,
        i.e. {'has_asr_gs_calculate': True}.
    """
    kvp = {}
    for key in filter(lambda x: x.startswith('results-'), filenames):
        recipe = key[8:-5].replace('.', '_').replace('@', '_')
        name = f'has_{recipe}'
        kvp[name] = True
    return kvp


def recurse_through_folders(folder, atomsname):
    """Find all folders from folder that contain atomsname."""
    folders = []
    for root, dirs, files in os.walk(folder, topdown=True, followlinks=False):
        if atomsname in files:
            folders.append(root)
    return folders


def _collect_folders(folders: List[str],
                     atomsname: str = None,
                     patterns: List[str] = None,
                     children_patterns: List[str] = None,
                     dbname: str = None,
                     jobid: int = None):
    """Collect `myfolders` to `mydbname`."""
    nfolders = len(folders)
    with connect(dbname, serial=True) as db:
        for ifol, folder in enumerate(folders):
            string = f'Collecting folder {folder} ({ifol + 1}/{nfolders})'
            if jobid is not None:
                print(f'Subprocess #{jobid} {string}', flush=True)
            else:
                print(string)

            atoms, key_value_pairs, data = collect_folder(
                Path(folder),
                atomsname,
                patterns,
                children_patterns=children_patterns)

            if atoms is None:
                continue

            identifier_kvp = make_data_identifiers(data.keys())
            key_value_pairs.update(identifier_kvp)
            try:
                db.write(atoms, data=data, **key_value_pairs)
            except Exception:
                print(f'folder={folder}')
                print(f'atoms={atoms}')
                print(f'data={data}')
                print(f'kvp={key_value_pairs}')
                raise


def collect_folders(folders: List[str],
                    atomsname: str = None,
                    patterns: List[str] = None,
                    children_patterns: List[str] = None,
                    dbname: str = None,
                    jobid: int = None):
    """Collect `myfolders` to `mydbname`.

    This wraps _collect_folders and handles printing exception traceback, which
    is broken using multiproces.

    """
    try:
        return _collect_folders(folders=folders, atomsname=atomsname,
                                patterns=patterns,
                                children_patterns=children_patterns,
                                dbname=dbname,
                                jobid=jobid)
    except Exception:
        # Put all exception text into an exception and raise that
        raise Exception("".join(traceback.format_exception(*sys.exc_info())))


def delegate_to_njobs(njobs, dbpath, name, folders, atomsname,
                      patterns, children_patterns, dbname):
    print(f'Delegating database collection to {njobs} subprocesses.')
    processes = []
    for jobid in range(njobs):
        jobdbname = dbpath.parent / f'{name}.{jobid}.db'
        proc = multiprocessing.Process(
            target=collect_folders,
            args=(folders[jobid::njobs], ),
            kwargs={
                'jobid': jobid,
                'dbname': jobdbname,
                'atomsname': atomsname,
                'patterns': patterns,
                'children_patterns': children_patterns
            })
        processes.append(proc)
        proc.start()

    for jobid, proc in enumerate(processes):
        proc.join()
        assert proc.exitcode == 0, f'Error in Job #{jobid}.'

    # Then we have to collect the separately collected databases
    # to a single final database file.
    print(f'Merging separate database files to {dbname}',
          flush=True)
    nmat = 0
    with connect(dbname, serial=True) as db2:
        for jobid in range(njobs):
            jobdbname = f'{dbname}.{jobid}.db'
            assert Path(jobdbname).is_file()
            print(f'Merging {jobdbname} into {dbname}', flush=True)
            with connect(f'{jobdbname}', serial=True) as db:
                for row in db.select():
                    kvp = row.get('key_value_pairs', {})
                    data = row.get('data')
                    db2.write(row.toatoms(), data=data, **kvp)
                    nmat += 1
    print('Done.', flush=True)
    nmatdb = len(db2)
    assert nmatdb == nmat, \
        ('Merging of databases went wrong, '
         f'number of materials changed: {nmatdb} != {nmat}')

    for name in Path().glob(f'{dbname}.*.db'):
        name.unlink()


def main(folders: Union[str, None] = None,
         recursive: bool = False,
         children_patterns: str = '*',
         patterns: str = 'info.json,links.json,params.json,results-asr.*.json',
         dbname: str = 'database.db',
         njobs: int = 1):
    """Collect ASR data from folder tree into an ASE database."""
    from asr.database.key_descriptions import main as set_key_descriptions

    def item_show_func(item):
        return str(item)

    atomsname = 'structure.json'
    if not folders:
        folders = ['.']
    else:
        tmpfolders = []
        for folder in folders:
            tmpfolders.extend(glob.glob(folder))
        folders = tmpfolders

    if recursive:
        print('Recursing through folder tree...')
        newfolders = []
        for folder in folders:
            newfolders += recurse_through_folders(folder, atomsname)
        folders = newfolders
        print('Done.')

    folders.sort()
    patterns = patterns.split(',')
    children_patterns = children_patterns.split(',')

    # We use absolute path because of chdir in collect_folder()!
    dbpath = Path(dbname).absolute()
    name = dbpath.name

    # Delegate collection of database to subprocesses to reduce I/O time.
    if njobs > 1:
        delegate_to_njobs(njobs, dbpath, name, folders, atomsname,
                          patterns, children_patterns, dbname)
    else:
        _collect_folders(folders,
                         jobid=None,
                         dbname=dbname,
                         atomsname=atomsname,
                         patterns=patterns,
                         children_patterns=children_patterns)

    set_key_descriptions(dbname)
    results = check_database(dbname)
    missing_child_uids = results['missing_child_uids']
    duplicate_uids = results['duplicate_uids']

    if missing_child_uids:
        raise MissingUIDS(
            'Missing child uids in collected database. '
            'Did you collect all subfolders?')

    if duplicate_uids:
        raise MissingUIDS(
            'Duplicate uids in database.')<|MERGE_RESOLUTION|>--- conflicted
+++ resolved
@@ -287,8 +287,6 @@
                                      for pattern in children_patterns):
                 children = collect_links_to_child_folders(name, atomsname)
                 data['__children__'].update(children)
-<<<<<<< HEAD
-=======
             elif name.is_file() and fnmatch(name, "info.json"):
                 tmpkvp, tmpdata = collect_info(name)
                 kvp.update(tmpkvp)
@@ -297,7 +295,6 @@
                 tmpkvp, tmpdata = collect_file(name)
                 kvp.update(tmpkvp)
                 data.update(tmpdata)
->>>>>>> 711a8dfd
 
         if not data['__children__']:
             del data['__children__']
