--- conflicted
+++ resolved
@@ -245,15 +245,6 @@
     }
 
 
-<<<<<<< HEAD
-=======
-@command()
-@argument("databases", nargs=-1, type=str)
-@option("--host", help="Host address.", type=str)
-@option("--test", is_flag=True, help="Test the app.")
-@option("--extra_kvp_descriptions", type=str,
-        help='File containing extra kvp descriptions for info.json')
->>>>>>> 711a8dfd
 def main(databases: List[str], host: str = "0.0.0.0",
          test: bool = False,
          extra_kvp_descriptions: str = 'key_descriptions.json') -> ASRResult:
