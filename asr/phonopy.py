--- conflicted
+++ resolved
@@ -223,7 +223,7 @@
     u_klav: typing.List[typing.List[float]]
     irr_l: typing.List[str]
     path: BandPath
-    dynamic_stability_level: int
+    dynamic_stability_phonons: int
 
     key_descriptions = {
         "omega_kl": "Phonon frequencies.",
@@ -234,7 +234,7 @@
         "u_klav": "Phonon modes.",
         "irr_l": "Phonon irreducible representations.",
         "path": "Phonon bandstructure path.",
-        "dynamic_stability_level": "Phonon dynamic stability (1,2,3)",
+        "dynamic_stability_phonons": "Phonon dynamic stability (low/high)",
     }
 
     formats = {"ase_webpanel": webpanel}
@@ -247,32 +247,16 @@
     dependencies=["asr.phonopy@calculate"],
 )
 @option("--rc", type=float, help="Cutoff force constants matrix")
-<<<<<<< HEAD
 def main(rc: float = None):
     import phonopy
     from phonopy.units import THzToEv
 
-    dct = read_json("results-asr.phonopy@calculate.json")
-    dist_max = dct["__params__"]["dist_max"]
+    calculateresult = read_json("results-asr.phonopy@calculate.json")
+    dist_max = calculateresult.metadata.params["dist_max"]
+    sc = calculateresult.metadata.params["sc"]
+    sc = list(map(int, sc))
     atoms = read("structure.json")
-=======
-def main(rc: float = None) -> Result:
-    from phonopy import Phonopy
-    from phonopy.structure.atoms import PhonopyAtoms
-    from phonopy.units import THzToEv
-
-    calculateresult = read_json("results-asr.phonopy@calculate.json")
-    atoms = read("structure.json")
-    params = calculateresult.metadata.params
-    sc = params["sc"]
-    d = params["d"]
-    dist_max = params["dist_max"]
-    fsname = params["fsname"]
-
->>>>>>> 366416a2
     nd = sum(atoms.get_pbc())
-    sc = dct["__params__"]["sc"]
-    sc = list(map(int, sc))
 
     if np.array(sc).any() == 0:
         sc = distance_to_sc(nd, atoms, dist_max)
@@ -410,8 +394,8 @@
 @option('-a', '--amplitude', type=float,
         help='Maximum distance an atom will be displaced')
 @option('--nimages', type=int, help='Mode index')
-def write_mode(momentum: List[float] = [0, 0, 0], mode: int = 0,
-               supercell: List[int] = [1, 1, 1], amplitude: float = 0.1,
+def write_mode(momentum: typing.List[float] = [0, 0, 0], mode: int = 0,
+               supercell: typing.List[int] = [1, 1, 1], amplitude: float = 0.1,
                nimages: int = 30):
 
     from ase.io.trajectory import Trajectory
