"""Phonopy phonon band structure."""
import typing
from pathlib import Path

import numpy as np

from ase.parallel import world
from ase.io import read
from ase.dft.kpoints import BandPath

from asr.utils.symmetry import c2db_symmetry_eps
from asr.core import (command, option, DictStr, ASRResult,
                      read_json, write_json, prepare_result)


def lattice_vectors(N_c):
    """Return lattice vectors for cells in the supercell."""
    # Lattice vectors relevative to the reference cell
    R_cN = np.indices(N_c).reshape(3, -1)
    N_c = np.array(N_c)[:, np.newaxis]
    R_cN += N_c // 2
    R_cN %= N_c
    R_cN -= N_c // 2

    return R_cN


def distance_to_sc(atoms, dist_max):
    nd = sum(atoms.pbc)
    assert all(atoms.pbc[:nd])

    if nd >= 1:
        for x in range(2, 20):
            atoms_x = atoms.repeat((x, 1, 1))
            indices_x = [a for a in range(len(atoms_x))]
            dist_x = []
            for a in range(len(atoms)):
                dist = max(atoms_x.get_distances(a, indices_x, mic=True))
                dist_x.append(dist)
            if max(dist_x) > dist_max:
                x_size = x - 1
                break
        supercell = [x_size, 1, 1]
    if nd >= 2:
        for y in range(2, 20):
            atoms_y = atoms.repeat((1, y, 1))
            indices_y = [a for a in range(len(atoms_y))]
            dist_y = []
            for a in range(len(atoms)):
                dist = max(atoms_y.get_distances(a, indices_y, mic=True))
                dist_y.append(dist)
            if max(dist_y) > dist_max:
                y_size = y - 1
                supercell = [x_size, y_size, 1]
                break
    if nd >= 3:
        for z in range(2, 20):
            atoms_z = atoms.repeat((1, 1, z))
            indices_z = [a for a in range(len(atoms_z))]
            dist_z = []
            for a in range(len(atoms)):
                dist = max(atoms_z.get_distances(a, indices_z, mic=True))
                dist_z.append(dist)
            if max(dist_z) > dist_max:
                z_size = z - 1
                supercell = [x_size, y_size, z_size]
                break
    return supercell


def sc_to_supercell(atoms, sc, dist_max):
    sc = np.array(sc)

    if not sc.any():
        sc = np.array(distance_to_sc(atoms, dist_max))

    assert all(sc >= 1)
    assert sc.dtype == int
    assert all(sc[~atoms.pbc] == 1)

    return np.diag(sc)


@command(
    'asr.phonopy',
    requires=['structure.json', 'gs.gpw']
)
@option('--dftd3', type=bool, help='Enable DFT-D3 for phonon calculations')
@option('--distance', type=float, help='Displacement size')
@option('--dist_max', type=float,
        help='Maximum distance between atoms in the supercell')
@option('--fsname', help='Name for forces file', type=str)
@option('--supercell', nargs=3, type=int,
        help='List of repetitions in lat. vector directions [N_x, N_y, N_z]')
@option('-c', '--calculator', help='Calculator params.', type=DictStr())
<<<<<<< HEAD
def calculate(distance: float = 0.05, fsname: str = 'phonons', dftd3: bool = False,
              supercell: typing.List[int] = [1, 1, 1], dist_max: float = 7.0,
=======
def calculate(d: float = 0.05, fsname: str = 'phonons',
              sc: typing.Sequence[int] = (0, 0, 0), dist_max: float = 7.0,
>>>>>>> 6f7191fa
              calculator: dict = {'name': 'gpaw',
                                  'mode': {'name': 'pw', 'ecut': 800},
                                  'xc': 'PBE',
                                  'basis': 'dzp',
                                  'kpts': {'density': 6.0, 'gamma': True},
                                  'occupations': {'name': 'fermi-dirac',
                                                  'width': 0.05},
                                  'convergence': {'forces': 1.0e-4},
                                  'symmetry': {'point_group': False},
                                  'txt': 'phonons.txt',
                                  'charge': 0}) -> ASRResult:
    """Calculate atomic forces used for phonon spectrum."""
    from asr.calculators import get_calculator
    from ase.calculators.dftd3 import DFTD3
    from phonopy import Phonopy
    from phonopy.structure.atoms import PhonopyAtoms
    # Remove empty files:
    if world.rank == 0:
        for f in Path().glob(fsname + '.*.json'):
            if f.stat().st_size == 0:
                f.unlink()
    world.barrier()

    atoms = read('structure.json')

    from ase.calculators.calculator import get_calculator_class
    name = calculator.pop('name')
    calc = get_calculator_class(name)(**calculator)
    if dftd3:
        calc = DFTD3(dft=calc, cutoff=60)

    # Set initial magnetic moments
    from asr.utils import is_magnetic

    if is_magnetic():
        gsold = get_calculator()('gs.gpw', txt=None)
        magmoms_m = gsold.get_magnetic_moments()
        magmoms=np.zeros(len(atoms))
        #magmoms[0:len(atoms)]=2/len(atoms)
        magmoms[0:len(atoms)]=1
        atoms.set_initial_magnetic_moments(magmoms=magmoms)
        #atoms.set_initial_magnetic_moments(magmoms_m)

<<<<<<< HEAD
    nd = sum(atoms.get_pbc())
    sc = list(map(int, supercell))
    if np.array(sc).any() == 0:
        sc = distance_to_sc(nd, atoms, dist_max)

    if nd == 3:
        supercell = [[sc[0], 0, 0], [0, sc[1], 0], [0, 0, sc[2]]]
    elif nd == 2:
        supercell = [[sc[0], 0, 0], [0, sc[1], 0], [0, 0, 1]]
    elif nd == 1:
        supercell = [[sc[0], 0, 0], [0, 1, 0], [0, 0, 1]]
=======
    supercell = sc_to_supercell(atoms, sc, dist_max)
>>>>>>> 6f7191fa

    phonopy_atoms = PhonopyAtoms(symbols=atoms.symbols,
                                 cell=atoms.get_cell(),
                                 scaled_positions=atoms.get_scaled_positions())
    if is_magnetic():
        #phonopy_atoms.magnetic_moments = atoms.get_initial_magnetic_moments()
        phonopy_atoms.magnetic_moments = atoms.set_initial_magnetic_moments(magmoms=magmoms)
    phonon = Phonopy(phonopy_atoms, supercell)

    phonon.generate_displacements(distance=distance, is_plusminus=True)
    displaced_sc = phonon.get_supercells_with_displacements()

    from ase.atoms import Atoms
    scell = displaced_sc[0]
    atoms_N = Atoms(symbols=scell.get_chemical_symbols(),
                    scaled_positions=scell.get_scaled_positions(),
                    cell=scell.get_cell(),
                    pbc=atoms.pbc)

    if is_magnetic():
        #atoms_N.set_initial_magnetic_moments(scell.get_magnetic_moments())
        atoms_N.set_initial_magnetic_moments(magmoms)
    set_of_forces = []

    for n, cell in enumerate(displaced_sc):
        # Displacement number
        a = n // 2
        # Sign of the displacement
        sign = ['+', '-'][n % 2]

        filename = fsname + '.{0}{1}.json'.format(a, sign)

        if Path(filename).is_file():
            forces = read_json(filename)['force']
            set_of_forces.append(forces)
            # Number of forces equals to the number of atoms in the supercell
            assert len(forces) == len(atoms) * np.prod(sc), (
                'Wrong supercell size!')
            continue

        atoms_N.set_scaled_positions(cell.get_scaled_positions())
        atoms_N.calc = calc
        forces = atoms_N.get_forces()

        drift_force = forces.sum(axis=0)
        for force in forces:
            force -= drift_force / forces.shape[0]
        set_of_forces.append(forces)
        write_json(filename, {'force': forces})

    phonon.produce_force_constants(
        forces=set_of_forces,
        calculate_full_force_constants=False)
    phonon.symmetrize_force_constants()

    phonon.save(settings={'force_constants': True})


def requires():
    return ['results-asr.phonopy@calculate.json']


def webpanel(result, row, key_descriptions):
    from asr.database.browser import (table, fig,
                                      entry_parameter_description,
                                      describe_entry, WebPanel)

    parameter_description = entry_parameter_description(
        row.data,
        'asr.phonopy@calculate',
        exclude_keys=set(['txt', 'fixdensity', 'verbose', 'symmetry',
                          'idiotproof', 'maxiter', 'hund', 'random',
                          'experimental', 'basis', 'setups']))
    explanation = ('The minimum of the hessian matrix.\n\n'
                   + parameter_description)

    minhessianeig = describe_entry('minhessianeig', description=explanation)

    phonontable = table(row, 'Property', [minhessianeig], key_descriptions)

    panel = {'title': 'Phonons',
             'columns': [[fig('phonon_bs.png')], [phonontable]],
             'plot_descriptions': [{'function': plot_bandstructure,
                                    'filenames': ['phonon_bs.png']}],
             'sort': 3}

    dynstab = row.get('dynamic_stability_phonons')
    high = 'Min. Hessian eig. > -0.01 meV/Ang^2'
    low = 'Min. Hessian eig. <= -0.01 meV/Ang^2'
    row = ['Dynamical (phonons)',
           '<a href="#" data-toggle="tooltip" data-html="true" '
           + 'title="LOW: {}&#13;HIGH: {}">{}</a>'.format(
               low, high, dynstab.upper())]

    summary = {'title': 'Summary',
               'columns': [[{'type': 'table',
                             'header': ['Stability', 'Category'],
                             'rows': [row]}]],
               'sort': 2}
    return [panel, summary]


@prepare_result
class Result(ASRResult):
    omega_kl: typing.List[typing.List[float]]
    minhessianeig: float
    eigs_kl: typing.List[typing.List[complex]]
    q_qc: typing.List[typing.Tuple[float, float, float]]
    phi_anv: typing.List[typing.List[typing.List[float]]]
    u_klav: typing.List[typing.List[float]]
    irr_l: typing.List[str]
    path: BandPath
<<<<<<< HEAD
    dynamic_stability_phonons: int

    key_descriptions = dict(
        omega_kl= 'Phonon frequencies.',
        minhessianeig= 'Minimum eigenvalue of Hessian [`eV/Ang^2`]',
        eigs_kl= 'Dynamical matrix eigenvalues.',
        q_qc= 'List of momenta consistent with supercell.',
        phi_anv= 'Force constants.',
        u_klav= 'Phonon modes.',
        irr_l= 'Phonon irreducible representations.',
        path= 'Phonon bandstructure path.',
        dynamic_stability_phonons= 'Phonon dynamic stability (low/high)',
    )
=======
    dynamic_stability_level: int

    key_descriptions = {
        "omega_kl": "Phonon frequencies.",
        "minhessianeig": "Minimum eigenvalue of Hessian [eV/Å²]",
        "eigs_kl": "Dynamical matrix eigenvalues.",
        "q_qc": "List of momenta consistent with supercell.",
        "phi_anv": "Force constants.",
        "u_klav": "Phonon modes.",
        "irr_l": "Phonon irreducible representations.",
        "path": "Phonon bandstructure path.",
        "dynamic_stability_level": "Phonon dynamic stability (1,2,3)",
    }
>>>>>>> 6f7191fa

    formats = {"ase_webpanel": webpanel}


@prepare_result
class HessResult(ASRResult):
    minhessianeig: float 

    key_descriptions: typing.Dict[str, str] = dict(
        minhessianeig= 'Minimum eigenvalue of Hessian [`eV/Ang^2`]'
    )


@command(
    'asr.phonopy',
    requires=requires,
    returns=Result,
    dependencies=['asr.phonopy@calculate'],
)
@option('--rc', type=float, help='Cutoff force constants matrix')
@option('--nqpts', type=int, help='Number of points in the path')
def main(rc: float = None, nqpts: int = 100):
    import phonopy
    from phonopy.units import THzToEv

<<<<<<< HEAD
    calculateresult = read_json('results-asr.phonopy@calculate.json')
    dist_max = calculateresult.metadata.params['dist_max']
    sc = calculateresult.metadata.params['supercell']
    sc = list(map(int, sc))
    atoms = read('structure.json')
    nd = sum(atoms.get_pbc())

    if np.array(sc).any() == 0:
        sc = distance_to_sc(nd, atoms, dist_max)
=======
    calculateresult = read_json("results-asr.phonopy@calculate.json")
    atoms = read("structure.json")
    params = calculateresult.metadata.params
    sc = params["sc"]
    d = params["d"]
    dist_max = params["dist_max"]
    fsname = params["fsname"]

    supercell = sc_to_supercell(atoms, sc, dist_max)

    phonopy_atoms = PhonopyAtoms(
        symbols=atoms.symbols,
        cell=atoms.get_cell(),
        scaled_positions=atoms.get_scaled_positions(),
    )
>>>>>>> 6f7191fa

    phonon = phonopy.load('phonopy_params.yaml')

    if rc is not None:
        phonon.set_force_constants_zero_with_radius(rc)
        phonon.symmetrize_force_constants()

<<<<<<< HEAD
    path = atoms.cell.bandpath(npoints=nqpts, pbc=atoms.pbc)
=======
    nqpts = 100
    path = atoms.cell.bandpath(npoints=nqpts, pbc=atoms.pbc,
                               eps=c2db_symmetry_eps)
>>>>>>> 6f7191fa

    omega_kl = np.zeros((nqpts, 3 * len(atoms)))

    # Calculating phonon frequencies along a path in the BZ
    for q, q_c in enumerate(path.kpts):
        omega_l = phonon.get_frequencies(q_c)
        omega_kl[q] = omega_l * THzToEv * 1000

    R_cN = lattice_vectors(sc)
    C_N = phonon.get_force_constants()
    C_N = C_N.reshape(len(atoms), len(atoms), np.prod(sc), 3, 3)
    C_N = C_N.transpose(2, 0, 3, 1, 4)
    C_N = C_N.reshape(np.prod(sc), 3 * len(atoms), 3 * len(atoms))

    # Calculating hessian and eigenvectors at high symmetry points of the BZ
    eigs_kl = []
    q_qc = list(path.special_points.values())
    u_klav = np.zeros((len(q_qc), 3 * len(atoms), len(atoms), 3), dtype=complex)

    for q, q_c in enumerate(q_qc):
        phase_N = np.exp(-2j * np.pi * np.dot(q_c, R_cN))
        C_q = np.sum(phase_N[:, np.newaxis, np.newaxis] * C_N, axis=0)
        eigs_kl.append(np.linalg.eigvalsh(C_q))
        _, u_ll = phonon.get_frequencies_with_eigenvectors(q_c)
        u_klav[q] = u_ll.T.reshape(3 * len(atoms), len(atoms), 3)
        if q_c.any() == 0.0:
            phonon.set_irreps(q_c)
            irreps = []
            try:
                ob = phonon._irreps
                for nr, (deg, irr) in enumerate(
                        zip(ob._degenerate_sets, ob._ir_labels)):
                    irreps += [irr] * len(deg)
            except AttributeError:
                continue

    irreps = list(irreps)

    eigs_kl = np.array(eigs_kl)
    mineig = np.min(eigs_kl)

    if mineig < -0.01:
        dynamic_stability = 'low'
    else:
        dynamic_stability = 'high'

    phi_anv = phonon.get_force_constants()

    results = {'omega_kl': omega_kl,
               'eigs_kl': eigs_kl,
               'phi_anv': phi_anv,
               'irr_l': irreps,
               'q_qc': q_qc,
               'path': path,
               'u_klav': u_klav,
               'minhessianeig': mineig,
               'dynamic_stability_phonons': dynamic_stability}

    return results


def plot_phonons(row, fname):
    import matplotlib.pyplot as plt

    data = row.data.get('results-asr.phonopy.json')
    if data is None:
        return

    omega_kl = data['omega_kl']
    gamma = omega_kl[0]
    fig = plt.figure(figsize=(6.4, 3.9))
    ax = fig.gca()

    x0 = -0.0005  # eV
    for x, color in [(gamma[gamma < x0], 'r'), (gamma[gamma >= x0], 'b')]:
        if len(x) > 0:
            markerline, _, _ = ax.stem(
                x * 1000,
                np.ones_like(x),
                bottom=-1,
                markerfmt=color + 'o',
                linefmt=color + '-',
            )
            plt.setp(markerline, alpha=0.4)
    ax.set_xlabel(r'phonon frequency at $\Gamma$ [meV]')
    ax.axis(ymin=0.0, ymax=1.3)
    plt.tight_layout()
    plt.savefig(fname)
    plt.close()


def plot_bandstructure(row, fname):
    from matplotlib import pyplot as plt
    from ase.spectrum.band_structure import BandStructure

    data = row.data.get('results-asr.phonopy.json')
    path = data['path']
    energies = data['omega_kl']
    bs = BandStructure(path=path, energies=energies[None, :, :], reference=0)
    bs.plot(
        color="k",
        emin=np.min(energies * 1.1),
        emax=np.max(energies * 1.1),
        ylabel='Phonon frequencies [meV]',
    )

    plt.tight_layout()
    plt.savefig(fname)
    plt.close()


@command(
    'asr.phonopy',
    requires=requires,
    webpanel=webpanel,
    dependencies=['asr.phonopy'],
)
@option('-q', '--momentum', nargs=3, type=float,
        help='Phonon momentum')
@option('-s', '--supercell', nargs=3, type=int,
        help='Supercell sizes')
@option('-m', '--mode', type=int, help='Mode index')
@option('-a', '--amplitude', type=float,
        help='Maximum distance an atom will be displaced')
@option('--nimages', type=int, help='Mode index')
def write_mode(momentum: typing.List[float] = [0, 0, 0], mode: int = 0,
               supercell: typing.List[int] = [1, 1, 1], amplitude: float = 0.1,
               nimages: int = 30):

    from ase.io.trajectory import Trajectory

    q_c = momentum
    atoms = read('structure.json')
    data = read_json('results-asr.phonopy.json')
    u_klav = data['u_klav']
    q_qc = data['q_qc']
    diff_kc = np.array(list(q_qc)) - q_c
    diff_kc -= np.round(diff_kc)
    ind = np.argwhere(np.all(np.abs(diff_kc) < 1e-2, 1))[0, 0]

    # Repeat atoms
    repeat_c = supercell
    newatoms = atoms * repeat_c
    # Here `Na` refers to a composite unit cell/atom dimension
    pos_Nav = newatoms.get_positions()
    # Total number of unit cells
    N = np.prod(repeat_c)

    # Corresponding lattice vectors R_m
    R_cN = np.indices(repeat_c).reshape(3, -1)

    # Bloch phase
    phase_N = np.exp(2j * np.pi * np.dot(q_c, R_cN))
    phase_Na = phase_N.repeat(len(atoms))
    m_Na = newatoms.get_masses()

    # Repeat and multiply by Bloch phase factor
    mode_av = u_klav[ind, mode]
    n_a = np.linalg.norm(mode_av, axis=1)
    mode_av /= np.max(n_a)
    mode_Nav = np.vstack(N * [mode_av]) * phase_Na[:, np.newaxis] \
                                        * amplitude / m_Na[:, np.newaxis]

    filename = 'mode-q-{}-{}-{}-mode-{}.traj'.format(q_c[0], q_c[1], q_c[2], mode)
    traj = Trajectory(filename, 'w')

    for x in np.linspace(0, 2 * np.pi, nimages, endpoint=False):
        newatoms.set_positions((pos_Nav + np.exp(1.j * x) * mode_Nav).real)
        traj.write(newatoms)

    traj.close()


if __name__ == '__main__':
    main.cli()<|MERGE_RESOLUTION|>--- conflicted
+++ resolved
@@ -1,4 +1,8 @@
 """Phonopy phonon band structure."""
+# XXX F.N: NOTE! Based on old version of old-master.
+# I could not merge in latest old-master due to difference in keys
+# in results. This should be fixed at some point if we want to merge
+# this branch to old-master and htw-util.
 import typing
 from pathlib import Path
 
@@ -8,7 +12,6 @@
 from ase.io import read
 from ase.dft.kpoints import BandPath
 
-from asr.utils.symmetry import c2db_symmetry_eps
 from asr.core import (command, option, DictStr, ASRResult,
                       read_json, write_json, prepare_result)
 
@@ -25,10 +28,7 @@
     return R_cN
 
 
-def distance_to_sc(atoms, dist_max):
-    nd = sum(atoms.pbc)
-    assert all(atoms.pbc[:nd])
-
+def distance_to_sc(nd, atoms, dist_max):
     if nd >= 1:
         for x in range(2, 20):
             atoms_x = atoms.repeat((x, 1, 1))
@@ -68,19 +68,6 @@
     return supercell
 
 
-def sc_to_supercell(atoms, sc, dist_max):
-    sc = np.array(sc)
-
-    if not sc.any():
-        sc = np.array(distance_to_sc(atoms, dist_max))
-
-    assert all(sc >= 1)
-    assert sc.dtype == int
-    assert all(sc[~atoms.pbc] == 1)
-
-    return np.diag(sc)
-
-
 @command(
     'asr.phonopy',
     requires=['structure.json', 'gs.gpw']
@@ -93,13 +80,8 @@
 @option('--supercell', nargs=3, type=int,
         help='List of repetitions in lat. vector directions [N_x, N_y, N_z]')
 @option('-c', '--calculator', help='Calculator params.', type=DictStr())
-<<<<<<< HEAD
 def calculate(distance: float = 0.05, fsname: str = 'phonons', dftd3: bool = False,
               supercell: typing.List[int] = [1, 1, 1], dist_max: float = 7.0,
-=======
-def calculate(d: float = 0.05, fsname: str = 'phonons',
-              sc: typing.Sequence[int] = (0, 0, 0), dist_max: float = 7.0,
->>>>>>> 6f7191fa
               calculator: dict = {'name': 'gpaw',
                                   'mode': {'name': 'pw', 'ecut': 800},
                                   'xc': 'PBE',
@@ -143,7 +125,6 @@
         atoms.set_initial_magnetic_moments(magmoms=magmoms)
         #atoms.set_initial_magnetic_moments(magmoms_m)
 
-<<<<<<< HEAD
     nd = sum(atoms.get_pbc())
     sc = list(map(int, supercell))
     if np.array(sc).any() == 0:
@@ -155,9 +136,6 @@
         supercell = [[sc[0], 0, 0], [0, sc[1], 0], [0, 0, 1]]
     elif nd == 1:
         supercell = [[sc[0], 0, 0], [0, 1, 0], [0, 0, 1]]
-=======
-    supercell = sc_to_supercell(atoms, sc, dist_max)
->>>>>>> 6f7191fa
 
     phonopy_atoms = PhonopyAtoms(symbols=atoms.symbols,
                                  cell=atoms.get_cell(),
@@ -270,7 +248,6 @@
     u_klav: typing.List[typing.List[float]]
     irr_l: typing.List[str]
     path: BandPath
-<<<<<<< HEAD
     dynamic_stability_phonons: int
 
     key_descriptions = dict(
@@ -284,21 +261,6 @@
         path= 'Phonon bandstructure path.',
         dynamic_stability_phonons= 'Phonon dynamic stability (low/high)',
     )
-=======
-    dynamic_stability_level: int
-
-    key_descriptions = {
-        "omega_kl": "Phonon frequencies.",
-        "minhessianeig": "Minimum eigenvalue of Hessian [eV/Å²]",
-        "eigs_kl": "Dynamical matrix eigenvalues.",
-        "q_qc": "List of momenta consistent with supercell.",
-        "phi_anv": "Force constants.",
-        "u_klav": "Phonon modes.",
-        "irr_l": "Phonon irreducible representations.",
-        "path": "Phonon bandstructure path.",
-        "dynamic_stability_level": "Phonon dynamic stability (1,2,3)",
-    }
->>>>>>> 6f7191fa
 
     formats = {"ase_webpanel": webpanel}
 
@@ -324,7 +286,6 @@
     import phonopy
     from phonopy.units import THzToEv
 
-<<<<<<< HEAD
     calculateresult = read_json('results-asr.phonopy@calculate.json')
     dist_max = calculateresult.metadata.params['dist_max']
     sc = calculateresult.metadata.params['supercell']
@@ -334,23 +295,6 @@
 
     if np.array(sc).any() == 0:
         sc = distance_to_sc(nd, atoms, dist_max)
-=======
-    calculateresult = read_json("results-asr.phonopy@calculate.json")
-    atoms = read("structure.json")
-    params = calculateresult.metadata.params
-    sc = params["sc"]
-    d = params["d"]
-    dist_max = params["dist_max"]
-    fsname = params["fsname"]
-
-    supercell = sc_to_supercell(atoms, sc, dist_max)
-
-    phonopy_atoms = PhonopyAtoms(
-        symbols=atoms.symbols,
-        cell=atoms.get_cell(),
-        scaled_positions=atoms.get_scaled_positions(),
-    )
->>>>>>> 6f7191fa
 
     phonon = phonopy.load('phonopy_params.yaml')
 
@@ -358,13 +302,7 @@
         phonon.set_force_constants_zero_with_radius(rc)
         phonon.symmetrize_force_constants()
 
-<<<<<<< HEAD
     path = atoms.cell.bandpath(npoints=nqpts, pbc=atoms.pbc)
-=======
-    nqpts = 100
-    path = atoms.cell.bandpath(npoints=nqpts, pbc=atoms.pbc,
-                               eps=c2db_symmetry_eps)
->>>>>>> 6f7191fa
 
     omega_kl = np.zeros((nqpts, 3 * len(atoms)))
 
