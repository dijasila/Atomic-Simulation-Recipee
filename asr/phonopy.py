--- conflicted
+++ resolved
@@ -71,7 +71,6 @@
 
     nd = get_dimensionality()
     if nd == 3:
-<<<<<<< HEAD
         supercell = [[n,0,0], [0,n,0], [0,0,n]]
     elif nd == 2:
         supercell = [[n,0,0], [0,n,0], [0,0,1]]
@@ -82,23 +81,6 @@
     phonopy_atoms = PhonopyAtoms(symbols=atoms.symbols,
                                  cell=atoms.get_cell(),
                                  scaled_positions= atoms.get_scaled_positions())
-=======
-        supercell = [[n, 0, 0], [0, n, 0], [0, 0, n]]
-        atoms_N = atoms * (n, n, n)
-    elif nd == 2:
-        supercell = [[n, 0, 0], [0, n, 0], [0, 0, 1]]
-        atoms_N = atoms * (n, n, 1)
-    elif nd == 1:
-        supercell = [[n, 0, 0], [0, 1, 0], [0, 0, 1]]
-        atoms_N = atoms * (n, 1, 1)
-
-    phonopy_atoms = PhonopyAtoms(
-        symbols=atoms.symbols,
-        cell=atoms.get_cell(),
-        scaled_positions=atoms.get_scaled_positions(),
-    )
-    atoms_N.set_calculator(calc)
->>>>>>> 45bc3fc3
 
     phonon = Phonopy(phonopy_atoms, supercell)
 
@@ -106,15 +88,12 @@
     # displacements = phonon.get_displacements()
     displaced_sc = phonon.get_supercells_with_displacements()
 
-<<<<<<< HEAD
     from ase.atoms import Atoms
     scell = displaced_sc[0]
     atoms_N = Atoms(symbols=scell.get_chemical_symbols(),
                  scaled_positions=scell.get_scaled_positions(),
                  cell=scell.get_cell())
 
-=======
->>>>>>> 45bc3fc3
     for n, cell in enumerate(displaced_sc):
         # Displacement number
         a = n // 2
@@ -269,16 +248,10 @@
 
     R_cN = lattice_vectors(N_c)
     C_N = phonon.get_force_constants()
-<<<<<<< HEAD
     C_N = C_N.reshape(len(atoms),len(atoms),n**nd,3,3)
     C_N = C_N.transpose(2,0,3,1,4)
     C_N = C_N.reshape(n**nd,3*len(atoms),3*len(atoms))
 
-=======
-    print(C_N.shape)
-    C_N = C_N.swapaxes(0, 1).reshape(-1, 3 * len(atoms), 3 * len(atoms))
-    # print(C_N.shape)
->>>>>>> 45bc3fc3
     eigs = []
 
     for q_c in q_qc:
@@ -296,7 +269,6 @@
     else:
         dynamic_stability = 3
 
-<<<<<<< HEAD
     results = {'omega_kl': omega_kl,
                'irr_l': np.array(irreps),
                'q_qc': q_qc,
@@ -318,16 +290,6 @@
     results['__key_descriptions__'] = \
         {'minhessianeig': 'KVP: Minimum eigenvalue of Hessian [eV/Ang^2]',
          'dynamic_stability_level': 'KVP: Dynamic stability level'}
-=======
-    results = {
-        "omega_kl": omega_kl,
-        "irr_l": np.array(irreps),
-        "q_qc": q_qc,
-        "u_klav": u_klav,
-        "minhessianeig": mineig,
-        "dynamic_stability_level": dynamic_stability,
-    }
->>>>>>> 45bc3fc3
 
     return results
 
