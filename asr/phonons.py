--- conflicted
+++ resolved
@@ -12,18 +12,11 @@
 
 
 @click.command()
-<<<<<<< HEAD
-@click.option('-N', default=2, help='Supercell size')
+@click.option('-n', default=2, help='Supercell size')
 def main(n=2):
     """Calculate Phonons"""
     from asr.utils import get_start_atoms
-=======
-@click.option('-n', default=2, help='Supercell size')
-def main(n=2):
-    """Calculate Phonons"""
-    N = n
     from asr.utils.gpaw import GPAW
->>>>>>> c28d926a
     # Remove empty files:
     if world.rank == 0:
         for f in Path().glob('phonon.*.pckl'):
@@ -32,10 +25,6 @@
     world.barrier()
 
     params = {}
-<<<<<<< HEAD
-=======
-    name = 'start.json'
->>>>>>> c28d926a
 
     # Set essential parameters for phonons
     params['symmetry'] = {'point_group': False,
