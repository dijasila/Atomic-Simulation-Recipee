from pathlib import Path

import numpy as np

from ase.parallel import world
from ase.geometry import crystal_structure_from_cell
from ase.dft.kpoints import special_paths, bandpath
from ase.io import read
from ase.phonons import Phonons

from asr.utils import command, option


@command('asr.phonons')
@option('-n', default=2, help='Supercell size')
@option('--ecut', default=800, help='Energy cutoff')
@option('--kptdens', default=6.0, help='Kpoint density')
def main(n, ecut, kptdens):
    """Calculate Phonons"""
    from asr.utils import get_start_atoms
    from asr.utils.gpaw import GPAW
    # Remove empty files:
    if world.rank == 0:
        for f in Path().glob('phonon.*.pckl'):
            if f.stat().st_size == 0:
                f.unlink()
    world.barrier()

<<<<<<< HEAD
    params = {'mode': {'name': 'pw', 'ecut': ecut},
              'kpts': {'density': kptdens, 'gamma': True}}
    name = 'start.json'
=======
    params = {}
>>>>>>> 66c1c8a6

    # Set essential parameters for phonons
    params['symmetry'] = {'point_group': False,
                          'do_not_symmetrize_the_density': True}
    # Make sure to converge forces! Can be important
    if 'convergence' in params:
        params['convergence']['forces'] = 1e-4
    else:
        params['convergence'] = {'forces': 1e-4}

<<<<<<< HEAD
    atoms = get_start_atoms() 
=======
    atoms = get_start_atoms()
>>>>>>> 66c1c8a6
    fd = open('phonons-{}.txt'.format(n), 'a')
    calc = GPAW(txt=fd, **params)

    # Set initial magnetic moments
    from asr.utils import is_magnetic
    if is_magnetic():
        gsold = GPAW('gs.gpw', txt=None)
        magmoms_m = gsold.get_magnetic_moments()
        atoms.set_initial_magnetic_moments(magmoms_m)

    from asr.utils import get_dimensionality
    nd = get_dimensionality()
    if nd == 3:
        supercell = (n, n, n)
    elif nd == 2:
        supercell = (n, n, 1)
    elif nd == 1:
        supercell = (n, 1, 1)

    p = Phonons(atoms, calc, supercell=supercell)
    p.run()

    return p


def analyse(atoms, name='phonon', points=300, modes=False, q_qc=None, n=2):
    params = {}
    params['symmetry'] = {'point_group': False,
                          'do_not_symmetrize_the_density': True}

    slab = read('start.json')
    from gpaw import GPAW
    calc = GPAW(txt='phonons.txt', **params)
    from asr.utils import get_dimensionality
    nd = get_dimensionality()
    if nd == 3:
        supercell = (n, n, n)
    elif nd == 2:
        supercell = (n, n, 1)
    elif nd == 1:
        supercell = (n, 1, 1)
    p = Phonons(slab, calc, supercell=supercell)
    p.read(symmetrize=0, acoustic=False)
    cell = atoms.get_cell()
    cs = crystal_structure_from_cell(cell)
    kptpath = special_paths[cs]
    if q_qc is None:
        q_qc = bandpath(kptpath, cell, points)[0]

    out = p.band_structure(q_qc, modes=modes, born=False, verbose=False)
    if modes:
        omega_kl, u_kl = out
        return np.array(omega_kl), u_kl, q_qc
    else:
        omega_kl = out
        return np.array(omega_kl), np.array(omega_kl), q_qc


def plot_phonons(row, fname):
    import matplotlib.pyplot as plt

    freqs = row.data.get('phonon_frequencies_3d')
    if freqs is None:
        return

    gamma = freqs[0]
    fig = plt.figure(figsize=(6.4, 3.9))
    ax = fig.gca()

    x0 = -0.0005  # eV
    for x, color in [(gamma[gamma < x0], 'r'),
                     (gamma[gamma >= x0], 'b')]:
        if len(x) > 0:
            markerline, _, _ = ax.stem(x * 1000, np.ones_like(x), bottom=-1,
                                       markerfmt=color + 'o',
                                       linefmt=color + '-')
            plt.setp(markerline, alpha=0.4)
    ax.set_xlabel(r'phonon frequency at $\Gamma$ [meV]')
    ax.axis(ymin=0.0, ymax=1.3)
    plt.tight_layout()
    plt.savefig(fname)
    plt.close()

def collect_data(atoms, n=2):
    kvp = {}
    data = {}
    key_descriptions = {}
    try:
        eigs2, freqs2, _ = analyse(atoms, n)
        eigs3, freqs3, _ = analyse(atoms, n)
    except (FileNotFoundError, EOFError):
        return
    kvp['minhessianeig'] = eigs3.min()
    data['phonon_frequencies_2d'] = freqs2
    data['phonon_frequencies_3d'] = freqs3
    data['phonon_energies_2d'] = eigs2
    data['phonon_energies_3d'] = eigs3

    return kvp, key_descriptions, data

def collect_data(atoms, n=2):
    kvp = {}
    data = {}
    key_descriptions = {}
    try:
        eigs2, freqs2, _ = analyse(atoms, n)
        eigs3, freqs3, _ = analyse(atoms, n)
    except (FileNotFoundError, EOFError):
        return
    kvp['minhessianeig'] = eigs3.min()
    data['phonon_frequencies_2d'] = freqs2
    data['phonon_frequencies_3d'] = freqs3
    data['phonon_energies_2d'] = eigs2
    data['phonon_energies_3d'] = eigs3

    return kvp, key_descriptions, data


def webpanel(row, key_descriptions):
    from asr.utils.custom import table, fig
    phonontable = table(row, 'Property',
                        ['c_11', 'c_22', 'c_12', 'bulk_modulus',
                         'minhessianeig'], key_descriptions)

    panel = ('Elastic constants and phonons',
             [[fig('phonons.png')], [phonontable]])
    things = [(plot_phonons, ['phonons.png'])]

    return panel, things


group = 'Property'
dependencies = ['asr.gs']

if __name__ == '__main__':
    main()<|MERGE_RESOLUTION|>--- conflicted
+++ resolved
@@ -26,13 +26,9 @@
                 f.unlink()
     world.barrier()
 
-<<<<<<< HEAD
     params = {'mode': {'name': 'pw', 'ecut': ecut},
               'kpts': {'density': kptdens, 'gamma': True}}
     name = 'start.json'
-=======
-    params = {}
->>>>>>> 66c1c8a6
 
     # Set essential parameters for phonons
     params['symmetry'] = {'point_group': False,
@@ -43,11 +39,7 @@
     else:
         params['convergence'] = {'forces': 1e-4}
 
-<<<<<<< HEAD
-    atoms = get_start_atoms() 
-=======
     atoms = get_start_atoms()
->>>>>>> 66c1c8a6
     fd = open('phonons-{}.txt'.format(n), 'a')
     calc = GPAW(txt=fd, **params)
 
@@ -131,22 +123,6 @@
     plt.savefig(fname)
     plt.close()
 
-def collect_data(atoms, n=2):
-    kvp = {}
-    data = {}
-    key_descriptions = {}
-    try:
-        eigs2, freqs2, _ = analyse(atoms, n)
-        eigs3, freqs3, _ = analyse(atoms, n)
-    except (FileNotFoundError, EOFError):
-        return
-    kvp['minhessianeig'] = eigs3.min()
-    data['phonon_frequencies_2d'] = freqs2
-    data['phonon_frequencies_3d'] = freqs3
-    data['phonon_energies_2d'] = eigs2
-    data['phonon_energies_3d'] = eigs3
-
-    return kvp, key_descriptions, data
 
 def collect_data(atoms, n=2):
     kvp = {}
