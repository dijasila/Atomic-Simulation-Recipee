"""Structural information."""
import numpy as np
from ase import Atoms

from asr.core import command, ASRResult, prepare_result, option, AtomsFile


<<<<<<< HEAD
def webpanel(result, context):
=======
    Returns the reduced formula corresponding to a chemical formula,
    in the same order as the original formula
    E.g. Cu2S4 -> CuS2

    Parameters
    ----------
    formula : str
    stoichiometry : bool
        If True, return the stoichiometry ignoring the
        elements appearing in the formula, so for example "AB2" rather than
        "MoS2"

    Returns
    -------
        A string containing the reduced formula.
    """
    from functools import reduce
    from math import gcd
    import string
    import re
    split = re.findall('[A-Z][^A-Z]*', formula)
    matches = [re.match('([^0-9]*)([0-9]+)', x)
               for x in split]
    numbers = [int(x.group(2)) if x else 1 for x in matches]
    symbols = [matches[i].group(1) if matches[i] else split[i]
               for i in range(len(matches))]
    divisor = reduce(gcd, numbers)
    result = ''
    numbers = [x // divisor for x in numbers]
    numbers = [str(x) if x != 1 else '' for x in numbers]
    if stoichiometry:
        numbers = sorted(numbers)
        symbols = string.ascii_uppercase
    for symbol, number in zip(symbols, numbers):
        result += symbol + number
    return result


def get_spg_href(url):
    from asr.database.browser import href

    return href('SpgLib', url)


def describe_pointgroup_entry(spglib):
    from asr.database.browser import describe_entry

    pointgroup = describe_entry(
        'pointgroup',
        f"Point group determined with {spglib}."
    )

    return pointgroup


def webpanel(result, row, key_descriptions):
>>>>>>> a1fe92ac
    from asr.database.browser import (table, describe_entry, code, bold,
                                      br, href, dl, div)

    spglib = get_spg_href('https://spglib.github.io/spglib/')
    crystal_type = describe_entry(
        'crystal_type',
        "The crystal type is defined as "
        + br
        + div(bold('-'.join([code('stoi'),
                             code('spg no.'),
                             code('occ. wyck. pos.')])), 'well well-sm text-center')
        + 'where'
        + dl(
            [
                [code('stoi'), 'Stoichiometry.'],
                [code('spg no.'), f'The space group calculated with {spglib}.'],
                [code('occ. wyck. pos.'),
                 'Alphabetically sorted list of occupied '
                 f'wyckoff positions determined with {spglib}.'],
            ]
        )
    )

    cls = describe_entry(
        'class',
        "The material class is a manually attributed name that is given to "
        "a material for historical reasons and is therefore not well-defined "
        "but can be useful classifying materials."
    )

    spg_list_link = href(
        'Space group', 'https://en.wikipedia.org/wiki/List_of_space_groups'
    )
    spacegroup = describe_entry(
        'spacegroup',
        f"{spg_list_link} determined with {spglib}."
    )

    spgnum = describe_entry(
        'spgnum',
        f"{spg_list_link} number determined with {spglib}."
    )

    pointgroup = describe_pointgroup_entry(spglib)

    # XXX We should define a different panel for these external DB IDs
    # and DOI.  Those are not related to this recipe!

    # icsd_link = href('Inorganic Crystal Structure Database (ICSD)',
    #                  'https://icsd.products.fiz-karlsruhe.de/')

    # icsd_id = describe_entry(
    #     'icsd_id',
    #     f"ID of a closely related material in the {icsd_link}."
    # )

    # cod_link = href(
    #     'Crystallography Open Database (COD)',
    #     'http://crystallography.net/cod/browse.html'
    # )

    # cod_id = describe_entry(
    #     'cod_id',
    #     f"ID of a closely related material in the {cod_link}."
    # )

    basictable = table(result, 'Structure info', [
        crystal_type, cls, spacegroup, spgnum, pointgroup,
        # icsd_id, cod_id
    ], context.descriptions, 2)
    basictable['columnwidth'] = 4
    # rows = basictable['rows']

    # codid = row.get('cod_id')
    # if codid:
    #     # Monkey patch to make a link
    #     for tmprow in rows:
    #         href = ('<a href="http://www.crystallography.net/cod/'
    #                 + '{id}.html">{id}</a>'.format(id=codid))
    #         if 'cod_id' in tmprow[0]:
    #             tmprow[1] = href

    # doi = row.get('doi')
    # doistring = describe_entry(
    #     'Reported DOI',
    #     'DOI of article reporting the synthesis of the material.'
    # )
    # if doi:
    #     rows.append([
    #         doistring,
    #         '<a href="https://doi.org/{doi}" target="_blank">{doi}'
    #         '</a>'.format(doi=doi)
    #    ])

    panel = {'title': 'Summary',
             'columns': [[basictable,
                          {'type': 'table', 'header': ['Stability', ''],
                           'rows': [],
                           'columnwidth': 4}],
                         [{'type': 'atoms'}, {'type': 'cell'}]],
             'sort': -1}
    return [panel]


@prepare_result
class Result(ASRResult):

    cell_area: float
    has_inversion_symmetry: bool
    stoichiometry: str
    spacegroup: str
    spgnum: int
    pointgroup: str
    crystal_type: str
    spglib_dataset: dict
    formula: str

    key_descriptions = {
        "cell_area": "Area of unit-cell [`Å²`]",
        "has_inversion_symmetry": "Material has inversion symmetry",
        "stoichiometry": "Stoichiometry",
        "spacegroup": "Space group",
        "spgnum": "Space group number",
        "pointgroup": "Point group",
        "crystal_type": "Crystal type",
        "spglib_dataset": "SPGLib symmetry dataset.",
        "formula": "Chemical formula."
    }

    formats = {"webpanel2": webpanel}


@command('asr.structureinfo')
@option('-a', '--atoms', help='Atomic structure.',
        type=AtomsFile(), default='structure.json')
def main(atoms: Atoms) -> Result:
    """Get structural information of atomic structure.

    This recipe produces information such as the space group and magnetic
    state properties that requires only an atomic structure. This recipes read
    the atomic structure in `structure.json`.
    """
<<<<<<< HEAD
=======
    import numpy as np
    from ase.io import read
    from asr.utils.symmetry import c2db_symmetry_eps

    atoms = read('structure.json')
>>>>>>> a1fe92ac
    info = {}

    formula = atoms.symbols.formula.convert('metal')
    info['formula'] = str(formula)
    info['stoichiometry'] = formula.stoichiometry()[0]

    # Get crystal symmetries
    from asr.utils.symmetry import atoms2symmetry
    # According to tests by Thomas Olsen on C2DB, having a coarse
    # angle tolerance is not important for solving the issue documented
    # for asr.utils.symmetry.c2db_symmetry_eps.  So we still use a very
    # strict symmetry.
    symmetry = atoms2symmetry(atoms,
                              tolerance=c2db_symmetry_eps,
                              angle_tolerance=0.1)
    info['has_inversion_symmetry'] = symmetry.has_inversion
    dataset = symmetry.dataset
    info['spglib_dataset'] = dataset

    # Get crystal type
    stoi = atoms.symbols.formula.stoichiometry()[0]
    sg = dataset['international']
    number = dataset['number']
    pg = dataset['pointgroup']
    w = ''.join(sorted(set(dataset['wyckoffs'])))
    crystal_type = f'{stoi}-{number}-{w}'
    info['crystal_type'] = crystal_type
    info['spacegroup'] = sg
    info['spgnum'] = number
    from ase.db.core import str_represents, convert_str_to_int_float_or_str
    if str_represents(pg):
        info['pointgroup'] = convert_str_to_int_float_or_str(pg)
    else:
        info['pointgroup'] = pg

    if (atoms.pbc == [True, True, False]).all():
        info['cell_area'] = abs(np.linalg.det(atoms.cell[:2, :2]))
    else:
        info['cell_area'] = None

    return Result(data=info)<|MERGE_RESOLUTION|>--- conflicted
+++ resolved
@@ -5,47 +5,6 @@
 from asr.core import command, ASRResult, prepare_result, option, AtomsFile
 
 
-<<<<<<< HEAD
-def webpanel(result, context):
-=======
-    Returns the reduced formula corresponding to a chemical formula,
-    in the same order as the original formula
-    E.g. Cu2S4 -> CuS2
-
-    Parameters
-    ----------
-    formula : str
-    stoichiometry : bool
-        If True, return the stoichiometry ignoring the
-        elements appearing in the formula, so for example "AB2" rather than
-        "MoS2"
-
-    Returns
-    -------
-        A string containing the reduced formula.
-    """
-    from functools import reduce
-    from math import gcd
-    import string
-    import re
-    split = re.findall('[A-Z][^A-Z]*', formula)
-    matches = [re.match('([^0-9]*)([0-9]+)', x)
-               for x in split]
-    numbers = [int(x.group(2)) if x else 1 for x in matches]
-    symbols = [matches[i].group(1) if matches[i] else split[i]
-               for i in range(len(matches))]
-    divisor = reduce(gcd, numbers)
-    result = ''
-    numbers = [x // divisor for x in numbers]
-    numbers = [str(x) if x != 1 else '' for x in numbers]
-    if stoichiometry:
-        numbers = sorted(numbers)
-        symbols = string.ascii_uppercase
-    for symbol, number in zip(symbols, numbers):
-        result += symbol + number
-    return result
-
-
 def get_spg_href(url):
     from asr.database.browser import href
 
@@ -63,8 +22,7 @@
     return pointgroup
 
 
-def webpanel(result, row, key_descriptions):
->>>>>>> a1fe92ac
+def webpanel(result, context):
     from asr.database.browser import (table, describe_entry, code, bold,
                                       br, href, dl, div)
 
@@ -207,14 +165,8 @@
     state properties that requires only an atomic structure. This recipes read
     the atomic structure in `structure.json`.
     """
-<<<<<<< HEAD
-=======
-    import numpy as np
-    from ase.io import read
     from asr.utils.symmetry import c2db_symmetry_eps
 
-    atoms = read('structure.json')
->>>>>>> a1fe92ac
     info = {}
 
     formula = atoms.symbols.formula.convert('metal')
