import textwrap
import copy
import typing
import uuid
import inspect
import importlib
from .parameters import Parameters
from .codes import Codes, Code
from .utils import only_master


@only_master
def get_new_uuid():
    return uuid.uuid4().hex


class RunSpecification:  # noqa

    def __init__(  # noqa
            self,
            name: str,
            parameters: Parameters,
            version: int,
            codes: Codes,
            uid: str,
    ):
        self.name = name
        self.parameters = parameters
        self.codes = codes
        self.version = version
        self.uid = uid

    def __call__(  # noqa
            self,
            *args,
            **kwargs
    ):
        obj = get_object_matching_obj_id(self.name)
        function = obj.get_wrapped_function()
        parameters = copy.deepcopy(self.parameters)
        return function(*args, **kwargs, **parameters)

    def __eq__(self, other):
        if not isinstance(other, RunSpecification):
            return False
        return self.__dict__ == other.__dict__

    def __format__(self, fmt):
        if fmt == '':
            return str(self)

<<<<<<< HEAD
    def __repr__(self):  # noqa
        return (f'RunSpec(name={self.name}, params={self.parameters}, '
                f'version={self.version}, codes={self.codes}, uid={self.uid})')
=======
    def __str__(self):
        lines = []
        for key, value in sorted(self.__dict__.items(), key=lambda item: item[0]):
            value = str(value)
            if '\n' in value:
                value = '\n' + textwrap.indent(value, ' ')
            lines.append(f'{key}={value}')
        return '\n'.join(lines)
>>>>>>> 58ca5987


def construct_run_spec(
        name: str,
        parameters: typing.Union[dict, Parameters],
        version: int = 0,
        codes: typing.Union[typing.List[str], Codes] = [],
        uid: str = None
) -> RunSpecification:
    """Construct a run specification."""
    if not isinstance(parameters, Parameters):
        parameters = Parameters(parameters)

    if not isinstance(codes, Codes):
        lst_codes = []
        for codestr in codes:
            try:
                code = Code.from_string(codestr)
                lst_codes.append(code)
            except ModuleNotFoundError:
                pass
        codes = Codes(lst_codes)

    if uid is None:
        uid = get_new_uuid()

    return RunSpecification(
        name=name,
        parameters=parameters,
        version=version,
        codes=codes,
        uid=uid,
    )


SEPARATOR = ':'


class ModuleNameIsCorrupt(Exception):

    pass


def get_object_matching_obj_id(asr_obj_id):
    module, name = asr_obj_id.split(SEPARATOR)
    if module in {'None.None', '__main__'}:
        raise ModuleNameIsCorrupt(
            """
            There is a problem with your result objectid module name={module}.
            This is a known bug. To fix the faulty result
            files please run:
            "python -m asr.utils.fix_object_ids folder1/
            folder2/ ..."
            where folder1 and folder2 are folders containing
            problematic result files."""
        )

    assert asr_obj_id.startswith(('asr.', 'ase.')),  \
        f'Invalid object id {asr_obj_id}'
    mod = importlib.import_module(module)
    cls = getattr(mod, name)

    assert cls
    return cls


def obj_to_id(cls):
    """Get a string representation of path to object.

    Ie. if obj is the ASRResult class living in the module, asr.core.results,
    the correspinding string would be 'asr.core.results::ASRResult'.

    """
    module = inspect.getmodule(cls)
    path = module.__file__
    package = module.__package__
    assert package is not None, \
        ('Something went wrong in package identification.'
         'Please contact developer.')
    modulename = inspect.getmodulename(path)
    objname = cls.__name__

    assert modulename != '__main__', \
        ('Something went wrong in module name identification. '
         'Please contact developer.')

    return f'{package}.{modulename}{SEPARATOR}{objname}'<|MERGE_RESOLUTION|>--- conflicted
+++ resolved
@@ -49,12 +49,7 @@
         if fmt == '':
             return str(self)
 
-<<<<<<< HEAD
-    def __repr__(self):  # noqa
-        return (f'RunSpec(name={self.name}, params={self.parameters}, '
-                f'version={self.version}, codes={self.codes}, uid={self.uid})')
-=======
-    def __str__(self):
+    def __repr__(self):
         lines = []
         for key, value in sorted(self.__dict__.items(), key=lambda item: item[0]):
             value = str(value)
@@ -62,7 +57,6 @@
                 value = '\n' + textwrap.indent(value, ' ')
             lines.append(f'{key}={value}')
         return '\n'.join(lines)
->>>>>>> 58ca5987
 
 
 def construct_run_spec(
