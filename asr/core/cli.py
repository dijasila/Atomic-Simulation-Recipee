"""ASR command line interface."""
from ast import literal_eval
from contextlib import contextmanager
from functools import partial
import importlib
import os
from pathlib import Path
import pickle
import subprocess
import sys
import traceback
from typing import Union, Dict, Any, List, Tuple
<<<<<<< HEAD

=======
import asr
from asr.core import (
    read_json, chdir, ASRCommand, DictStr, set_defaults, get_cache, CommaStr)
>>>>>>> afb771bc
import click
from ase.parallel import parprint

import asr
from asr.core import (
    read_json, chdir, ASRCommand, DictStr, set_defaults, get_cache,
    get_recipes)


prt = partial(parprint, flush=True)


def fileno(file_or_fd):
    fd = getattr(file_or_fd, 'fileno', lambda: file_or_fd)()
    if not isinstance(fd, int):
        raise ValueError("Expected a file (`.fileno()`) or a file descriptor")
    return fd


@contextmanager
def stdout_redirected(to=os.devnull, stdout=None):
    if stdout is None:
        stdout = sys.stdout

    stdout_fd = fileno(stdout)
    # copy stdout_fd before it is overwritten
    # NOTE: `copied` is inheritable on Windows when duplicating a standard stream
    with os.fdopen(os.dup(stdout_fd), 'wb') as copied:
        stdout.flush()  # flush library buffers that dup2 knows nothing about
        try:
            os.dup2(fileno(to), stdout_fd)  # $ exec >&to
        except ValueError:  # filename
            with open(to, 'wb') as to_file:
                os.dup2(to_file.fileno(), stdout_fd)  # $ exec > to
        try:
            yield stdout  # allow code to be run with the redirected stdout
        finally:
            # restore stdout to its previous value
            # NOTE: dup2 makes stdout_fd inheritable unconditionally
            stdout.flush()
            os.dup2(copied.fileno(), stdout_fd)  # $ exec >&copied


def format_list(content, indent=0, title=None, pad=2):
    colwidth_c = []
    for row in content:
        if isinstance(row, str):
            continue
        for c, element in enumerate(row):
            nchar = len(element)
            try:
                colwidth_c[c] = max(colwidth_c[c], nchar)
            except IndexError:
                colwidth_c.append(nchar)

    output = ''
    if title:
        output = f'\n{title}\n'
    for row in content:
        out = ' ' * indent
        if isinstance(row, str):
            output += f'{row}'
            continue
        for colw, desc in zip(colwidth_c, row):
            out += f'{desc: <{colw}}' + ' ' * pad
        output += out.rstrip()
        output += '\n'

    return output.rstrip()


CONTEXT_SETTINGS = dict(help_option_names=['-h', '--help'])


@click.group(context_settings=CONTEXT_SETTINGS)
@click.version_option(version=asr.__version__)
def cli():
    ...


@cli.command()
@click.argument("directories", nargs=-1,
                type=click.Path(resolve_path=True),
                metavar='[directory]')
def init(directories):
    """Initialize ASR Repository.

    Initialize asr repository in directory. Defaults to '.' if no
    directory is supplied.

    """
    from .root import initialize_root
    if not directories:
        directories = [Path('.')]
    for directory in directories:
        initialize_root(directory)


@cli.command()
@click.argument('command', nargs=1)
@click.argument('folders', nargs=-1)
@click.option('-n', '--not-recipe', is_flag=True,
              help='COMMAND is not a recipe.')
@click.option('-z', '--dry-run', is_flag=True,
              help='Show what would happen without doing anything.')
@click.option(
    '-j', '--njobs', type=int, default=1,
    help='Run COMMAND in parallel on JOBS processes distributed over FOLDERS.')
@click.option('-S', '--skip-if-done', is_flag=True,
              help='Skip execution of recipe if done.')
@click.option('--dont-raise', is_flag=True, default=False,
              help='Continue to next folder when encountering error.')
@click.option('--update', is_flag=True, default=False,
              help="Update existing results files. "
              "Only runs a recipe if it is already done.")
@click.option('--must-exist', type=str,
              help="Skip folder where this file doesn't exist.")
@click.option('--defaults', type=DictStr(),
              help="Set default parameters. Takes precedence over params.json.")
@click.pass_context
def run(ctx, command, folders, not_recipe, dry_run, njobs,
        skip_if_done, dont_raise, update, must_exist,
        defaults):
    r"""Run recipe or python function in multiple folders.

    Examples
    --------
    Run the relax recipe
    >>> asr run relax

    Run the calculate function in the gs module
    >>> asr run gs@calculate

    Get help for a recipe
    >>> asr run "relax -h"

    Specify an argument
    >>> asr run "relax --ecut 600"

    Run relax recipe in two folders sequentially
    >>> asr run relax folder1/ folder2/

    """
    import multiprocessing

    nfolders = len(folders)
    if not folders:
        folders = ['.']
    else:
        prt(f'Number of folders: {nfolders}')

    if update:
        assert not skip_if_done

    kwargs = {
        'update': update,
        'skip_if_done': skip_if_done,
        'dont_raise': dont_raise,
        'dry_run': dry_run,
        'not_recipe': not_recipe,
        'command': command,
        'must_exist': must_exist,
        'defaults': defaults,
    }
    if njobs > 1:
        prt(f'Number of jobs: {njobs}')
        processes = []
        for job in range(njobs):
            kwargs['job_num'] = job
            proc = multiprocessing.Process(
                target=run_command,
                args=(folders[job::njobs], ),
                kwargs=kwargs,
            )
            processes.append(proc)
            proc.start()

        for proc in processes:
            proc.join()
            assert proc.exitcode == 0
    else:
        run_command(folders, **kwargs)


def append_job(string: str, job_num: Union[int, None] = None):
    """Append job number to message if provided."""
    if job_num is None:
        return string
    else:
        return f'Job #{job_num}: {string}'


def run_command(folders, *, command: str, not_recipe: bool, dry_run: bool,
                skip_if_done: bool, dont_raise: bool,
                job_num: Union[int, None] = None,
                update: bool = False,
                must_exist: Union[str, None] = None,
                defaults: Dict[str, Any]):
    """Run command in folders."""
    nfolders = len(folders)
    module, *args = command.split()
    function = None
    if '@' in module:
        module, function = module.split('@')

    if update:
        assert not skip_if_done, \
            append_job('Cannot combine --update with --skip-if-done.',
                       job_num=job_num)

    if not_recipe:
        assert function, \
            append_job('If this is not a recipe you have to specify a '
                       'specific function to execute.', job_num=job_num)
    else:
        if not module.startswith('asr.'):
            module = f'asr.{module}'

    if not function:
        function = 'main'

    mod = importlib.import_module(module)
    assert hasattr(mod, function), \
        append_job(f'{module}@{function} doesn\'t exist.', job_num=job_num)
    func = getattr(mod, function)

    if isinstance(func, ASRCommand):
        is_asr_command = True
    else:
        is_asr_command = False

    if dry_run:
        prt(append_job(f'Would run {module}@{function} '
                       f'in {nfolders} folders.', job_num=job_num))
        return

    for i, folder in enumerate(folders):
        with chdir(Path(folder)):
            try:
                if skip_if_done and func.done:
                    continue
                elif update and not func.done:
                    continue
                elif must_exist and not Path(must_exist).exists():
                    continue
                pipe = not sys.stdout.isatty()
                if pipe:
                    to = os.devnull
                else:
                    to = sys.stdout
                with stdout_redirected(to):
                    prt(append_job(f'In folder: {folder} ({i + 1}/{nfolders})',
                                   job_num=job_num))
                    if is_asr_command:
                        if defaults:
                            with set_defaults(defaults):
                                res = func.cli(args=args)
                        else:
                            res = func.cli(args=args)
                    else:
                        sys.argv = [mod.__name__] + args
                        res = func()
                if pipe:
                    click.echo(pickle.dumps(res), nl=False)
            except click.Abort:
                break
            except Exception as e:
                if not dont_raise:
                    raise
                else:
                    prt(append_job(e, job_num=job_num))
            except SystemExit:
                print('Unexpected error:', sys.exc_info()[0])
                if not dont_raise:
                    raise


@cli.command(name='list')
@click.argument('search', required=False)
def asrlist(search):
    """List and search for recipes.

    If SEARCH is specified: list only recipes containing SEARCH in their
    description.
    """
    recipes = get_recipes()
    recipes.sort(key=lambda x: x.name)
    panel = [['Name', 'Description'],
             ['----', '-----------']]

    for recipe in recipes:
        longhelp = recipe.get_wrapped_function().__doc__
        if not longhelp:
            longhelp = ''

        shorthelp, *_ = longhelp.split('\n')

        if search and (search not in longhelp
                       and search not in recipe.name):
            continue

        assert recipe.name.startswith('asr.')
        name = recipe.name[4:]
        status = [name, shorthelp]
        panel += [status]

    print(format_list(panel))


def recipes_as_dict():
    return {recipe.name: recipe for recipe in get_recipes()}


@cli.command()
@click.argument('recipe', nargs=1)
@click.argument(
    'params', nargs=-1, type=str, required=True,
    metavar='OPTION=VALUE...',
)
def params(recipe, params: Union[str, None] = None):
    """Compile a params.json file with all options and defaults.

    This recipe compiles a list of all options and their default
    values for all recipes to be used for manually changing values
    for specific options.
    """
    return _params(recipe, params)


def _params(name: str, params: str):
    from collections.abc import Sequence
    from asr.core import read_json, write_json
    import copy
    from asr.core import recursive_update

    all_recipes = recipes_as_dict()
    defparamdict = {recipe.name: recipe.defaults
                    for recipe in all_recipes.values()}

    recipe = all_recipes[name]

    params_path = Path('params.json')
    if params_path.is_file():
        paramdict = read_json(params_path)
        recursive_update(defparamdict, paramdict)
    else:
        paramdict = {}

    if isinstance(params, Sequence):
        # XXX if '*' in recipe:
        # XXX     for tmprecipe in defparamdict:
        # XXX         if not fnmatch(tmprecipe, recipe):
        # XXX             continue
        # XXX         if option in defparamdict[tmprecipe]:
        # XXX             options.append(f'{tmprecipe}:{option}')
        # XXX             args.append(tmparg)

        paramdict.setdefault(name, {})

        for directive in params:
            keyword, value = directive.split('=', 1)

            mydefaults = defparamdict[recipe.name]
            paramtype = type(mydefaults[keyword])
            if paramtype == dict:
                value = value.replace('...', 'None:None')
                val = literal_eval(value)
            elif paramtype == bool:
                val = literal_eval(value)
            else:
                val = paramtype(value)
            paramdict[name][keyword] = val
    elif isinstance(params, dict):
        paramdict.update(copy.deepcopy(params))
    else:
        raise NotImplementedError(
            'asr.setup.params is only compatible with'
            f'input lists and dict. Input params: {params}'
        )

    for name, options in paramdict.items():
        for option, value in options.items():
            assert option in defparamdict[name], \
                f'This is an unknown option: {name}:{option}'
            if isinstance(value, dict):
                recursive_update(value, defparamdict[name][option])
                paramdict[name][option] = value

    if paramdict:
        write_json(params_path, paramdict)


@cli.group()
def cache():
    """Inspect results."""
    ...


def get_item(attrs: List[str], obj):

    for attr in attrs:
        if hasattr(obj, attr):
            obj = getattr(obj, attr)
        else:
            try:
                obj = obj[attr]
            except TypeError:
                obj = None

    return obj


@cache.command()
@click.argument("directories", nargs=-1,
                type=click.Path(resolve_path=True),
                metavar='[directory]')
def add_resultfile_records(directories):
    from asr.core.resultfile import get_resultsfile_records
    from .utils import chdir
    if not directories:
        directories = [Path('.').resolve()]
    for directory in directories:
        with chdir(directory):
            cache = get_cache()
            resultfile_records = get_resultsfile_records()

            records_to_add = []
            for record in resultfile_records:
                if not cache.has(name=record.name,
                                 version=record.version,
                                 parameters=record.parameters):
                    records_to_add.append(record)

            for record in records_to_add:
                print(f'Adding resultfile {record.name} to cache.')
                cache.add(record)


@cache.command()
@click.argument('selection', required=False, nargs=-1)
@click.option('-a', '--apply', is_flag=True, help='Apply migrations.')
@click.option('-v', '--verbose', is_flag=True, help='Apply migrations.')
@click.option('-e', '--show-errors', is_flag=True,
              help='Show tracebacks for migration errors.')
def migrate(selection, apply=False, verbose=False, show_errors=False):
    """Look for cache migrations."""
    from asr.core.migrate import (
        migrate_record,
        get_migration_generator,
    )

    cache = get_cache()
    sel = make_selector_from_selection(cache, selection)
    make_migrations = get_migration_generator()
    record_migrations = []
    erroneous_migrations = []
    nup_to_date = 0
    nmigrations = 0
    nerrors = 0

    for record in cache.select(selector=sel):
        record_migration = migrate_record(record, make_migrations)
        if record_migration:
            nmigrations += 1
            record_migrations.append(record_migration)

        if record_migration.has_errors():
            nerrors += 1
            erroneous_migrations.append(record_migration)

        if not (record_migration
                or record_migration.has_errors()):
            nup_to_date += 1

    if nmigrations == 0 and nerrors == 0:
        print('All records up to date. No migrations to apply.')
        return

    if verbose:
        nmigrations = len(record_migrations)
        strs = []
        for i, migration in enumerate(record_migrations):
            strs.append(f'#{i} {migration}')
        print('\n\n'.join(strs))
        print()

    if show_errors:
        print('Showing errors for migrations:')
        for record_migration in erroneous_migrations:
            print(f'Error for: {record_migration}')
            for migration, error in record_migration.errors:
                print(f'Error in: {migration}')
                traceback.print_exception(
                    type(error), error, error.__traceback__,
                )
                print()

    print(
        '\n'.join(
            [
                f'There are {nmigrations} unapplied migrations, '
                f'{nerrors} erroneous migrations and '
                f'{nup_to_date} records are up to date.',
                '',
            ]
        )
    )

    if not apply and nmigrations > 0:
        print(
            '\n'.join(
                [
                    'Run',
                    '    $ asr cache migrate --apply',
                    'to apply migrations.',
                ]
            )
        )

    if apply:
        for record_migration in record_migrations:
            print(f'Apply migration: {record_migration}')
            record_migration.apply(cache)


@cache.command()
def new_uid():
    from .specification import get_new_uuid

    print(get_new_uuid())


def make_selector_from_selection(cache, selection):
    selector = cache.make_selector()
    if selection:
        for keyvalue in selection:
            key, value = keyvalue.split('=')
            try:
                value = float(value)
            except ValueError:
                pass
            setattr(selector, key, selector.EQ(value))
    return selector


@cache.command()
@click.argument('selection', required=False, nargs=-1)
@click.option('-f', '--formatting',
              default=('run_specification.name '
                       'run_specification.parameters '
                       'result '
                       ), type=str)
@click.option('-s', '--sort',
              default='run_specification.name', type=str)
@click.option('-w', '--width', default=40, type=int,
              help='Maximum width of column.')
@click.option('-i', '--include-migrated', is_flag=True,
              help='Also include migrated records.')
def ls(selection, formatting, sort, width, include_migrated):
    cache = get_cache()
    selector = make_selector_from_selection(cache, selection)

    records = cache.select(selector=selector)
    records = sorted(records, key=lambda x: get_item(sort.split('.'), x))
    items = formatting.split()
    formats = []
    for i, item in enumerate(items):
        item, *fmt = item.split(':')
        if fmt:
            fmt = fmt[0]
        items[i] = item
        formats.append(fmt)
    rows = [[item.split('.')[-1] for item in items]]
    for record in records:
        row = []
        for item, fmt in zip(items, formats):
            if item == 'record':
                obj = record
            else:
                obj = get_item(item.split('.'), record)
            if not fmt:
                fmt = ''
            text = format(obj, fmt)
            if len(text) > width:
                text = text[:width] + '...'
            row.append(text)
        rows.append(row)

    columnwidths = [0] * len(items)
    for row in rows:
        for i, column in enumerate(row):
            columnwidths[i] = max(columnwidths[i], len(column))

    for row in rows:
        for i, column in enumerate(row):
            row[i] = column.rjust(columnwidths[i], ' ')
        print(' '.join(row))


@cache.command()
@click.argument('selection', required=False, nargs=-1)
@click.option('-i', '--include-migrated', is_flag=True,
              help='Also include migrated records.')
@click.option('-z', '--dry-run', is_flag=True,
              help='Print what will happen without doing anything.')
def rm(selection, include_migrated, dry_run):
    cache = get_cache()
    selector = make_selector_from_selection(cache, selection)

    if dry_run:
        records = cache.select(selector=selector)
    else:
        records = cache.remove(selector=selector)

    for i, record in enumerate(records):
        print(f'#{i} {record.run_specification.name}')

    if dry_run:
        print(f'Would delete {len(records)} record(s).')
    else:
        print(f'Deleted {len(records)} record(s).')


def draw_plotly_graph(G):
    import networkx as nx
    import plotly.graph_objects as go

    pos = nx.planar_layout(G)

    for n, p in pos.items():
        G.nodes[n]['pos'] = p

    edge_x = []
    edge_y = []
    for edge in G.edges():
        x0, y0 = G.nodes[edge[0]]['pos']
        x1, y1 = G.nodes[edge[1]]['pos']
        edge_x.append(x0)
        edge_x.append(x1)
        edge_x.append(None)
        edge_y.append(y0)
        edge_y.append(y1)
        edge_y.append(None)

    edge_trace = go.Scatter(
        x=edge_x, y=edge_y,
        line=dict(width=0.5, color='#888'),
        hoverinfo='none',
        mode='lines')

    node_x = []
    node_y = []
    for node in G.nodes():
        x, y = G.nodes[node]['pos']
        node_x.append(x)
        node_y.append(y)

    node_trace = go.Scatter(
        x=node_x, y=node_y,
        mode='markers',
        hoverinfo='text',
        marker=dict(
            showscale=True,
            colorscale='YlGnBu',
            reversescale=True,
            color=[],
            size=10,
            colorbar=dict(
                thickness=15,
                title='Node Connections',
                xanchor='left',
                titleside='right'
            ),
            line_width=2))

    node_text = []
    for node in G.nodes:
        node_text.append(str(node))

    node_trace.text = node_text

    fig = go.Figure(
        data=[edge_trace, node_trace],
        layout=go.Layout(
            title='Dependency tree',
            titlefont_size=16,
            showlegend=False,
            hovermode='closest',
            margin=dict(b=20, l=5, r=5, t=40),
            xaxis=dict(showgrid=False, zeroline=False, showticklabels=False),
            yaxis=dict(showgrid=False, zeroline=False, showticklabels=False))
    )
    fig.show()


def draw_networkx_graph(G, labels=False, saveto=None):
    import matplotlib as mpl
    import matplotlib.pyplot as plt
    import networkx as nx

    pos = nx.layout.planar_layout(G)

    if labels:
        lab = {node: node.name for node in G.nodes}
        nx.draw_networkx_labels(G, pos, labels=lab,
                                verticalalignment='bottom')
    else:
        nx.draw_networkx_nodes(G, pos, node_size=50, node_color="C0")

    edges = nx.draw_networkx_edges(
        G,
        pos,
        node_size=10,
        arrowstyle="->",
        arrowsize=10,
        node_color='C0',
        edge_color='C1',
        width=2,
    )
    nx.draw_networkx_nodes(G, pos, node_size=50, node_color="C0")
    mpl.collections.PatchCollection(edges)

    ax = plt.gca()
    ax.set_axis_off()
    plt.tight_layout()
    if saveto:
        plt.savefig(saveto)
    plt.show()


@cache.command()
@click.option('--draw', is_flag=True)
@click.option('--labels', is_flag=True)
@click.option('--saveto', help='Save to filename')
def graph(draw=False, labels=False, saveto=None):
    cache = get_cache()
    records = cache.select()

    if draw:
        import networkx as nx
        graph = nx.DiGraph()
        for record in records:
            graph.add_node(record, label=record.name)

        for record in records:
            for depid in record.dependencies:
                deprecord = cache.get(
                    run_specification=dict(uid=depid))
                graph.add_edge(deprecord, record)

        draw_networkx_graph(graph, labels=labels, saveto=saveto)
        # draw_plotly_graph(graph)
    else:
        graph = {}

        for record in records:
            graph[record] = [
                cache.get(run_specification=dict(uid=uid))
                for uid in record.dependencies
            ]

        count_edges_to_node = {}
        for node, edges in graph.items():
            for edge in edges:
                count = count_edges_to_node.get(edge, 0) + 1
                count_edges_to_node[edge] = count

        sorted_nodes = list(sorted(
            list(graph),
            key=lambda node: count_edges_to_node.get(node, 0),)
        )

        for node in sorted_nodes:
            print(node, '<-', graph[node])


@cli.command()
@click.argument('selection', required=False, nargs=-1)
@click.option('--show/--dont-show', default=True, is_flag=True,
              help='Show generated figures')
def results(selection, show):
    """Show results from records.

    Generate and save figures relating to recipe with NAME. Examples
    of valid names are asr.bandstructure, asr.gs etc.

    """
    from matplotlib import pyplot as plt
    from asr.core.material import (get_row_from_folder,
                                   make_panel_figures)
    cache = get_cache()
    selector = make_selector_from_selection(cache, selection)
    records = cache.select(selector=selector)

    assert records, 'No matching records!'

    from asr.database.app import create_key_descriptions
    kd = create_key_descriptions()

    for record in records:
        result = record.result
        if 'ase_webpanel' not in result.get_formats():
            print(f'{result} does not have any results to present!')
            continue
        row = get_row_from_folder('.')
        panels = result.format_as('ase_webpanel', row, kd)
        make_panel_figures(row, panels, uid=record.uid[:10])

        print('panels', panels)

    if show:
        plt.show()


@cli.group()
def database():
    """ASR material project database."""
    pass


@database.command()
@click.argument('folders', nargs=-1, type=str)
@click.option('-r', '--recursive', is_flag=True,
              help='Recurse and collect subdirectories.')
@click.option('--children-patterns', type=str, default='')
@click.option('--patterns', help='Only select files matching pattern.', type=str,
              default='info.json,params.json')
@click.option('--dbname', help='Database name.', type=str, default='database.db')
@click.option('--njobs', type=int, default=1,
              help='Delegate collection of database to NJOBS subprocesses. '
              'Can significantly speed up database collection.')
def fromtree(
        folders: Union[str, None],
        recursive: bool,
        children_patterns: str,
        patterns: str,
        dbname: str,
        njobs: int,
):
    from asr.database.fromtree import main

    main(folders=folders, recursive=recursive,
         children_patterns=children_patterns,
         patterns=patterns,
         dbname=dbname,
         njobs=njobs)


@database.command()
@click.argument('database', nargs=1, type=str)
@click.option('--run/--dry-run', is_flag=True)
@click.option('-s', '--selection', help='ASE-DB selection', type=str,
              default='')
@click.option('-t', '--tree-structure', type=str,
              default='tree/{stoi}/{reduced_formula:abc}/{row.uid}')
@click.option('--sort', help='Sort the generated materials '
              '(only useful when dividing chunking tree)', type=str)
@click.option(
    '--copy/--no-copy', is_flag=True, help='Copy pointer tagged files')
@click.option('--atomsfile',
              help="Filename to unpack atomic structure to. "
              "By default, don't write atoms file.",
              type=str)
@click.option(
    '-c', '--chunks', metavar='N', help='Divide the tree into N chunks',
    type=int, default=1)
@click.option(
    '--patterns',
    help="Comma separated patterns. Only unpack files matching patterns",
    type=str,
    default='*')
@click.option('--update-tree', is_flag=True,
              help='Update results files in existing folder tree.')
def main(database: str, run: bool, selection: str,
         tree_structure: str,
         sort: str,
         atomsfile: str,
         chunks: int,
         copy: bool,
         patterns: str,
         update_tree: bool):
    from asr.database.totree import main

    main(
        database=database,
        run=run,
        selection=selection,
        tree_structure=tree_structure,
        sort=sort,
        atomsfile=atomsfile,
        chunks=chunks,
        copy=copy,
        patterns=patterns,
        update_tree=update_tree,
    )


@database.command()
@click.argument("databases", nargs=-1, type=str)
@click.option("--host", help="Host address.", type=str, default='0.0.0.0')
@click.option("--test", is_flag=True, help="Test the app.")
@click.option("--extra_kvp_descriptions", type=str,
              help='File containing extra kvp descriptions for info.json')
def app(databases, host, test, extra_kvp_descriptions):
    from asr.database.app import main
    main(databases=databases, host=host, test=test,
         extra_kvp_descriptions=extra_kvp_descriptions)


@database.command()
@click.option('--target', type=str,
              help='Target DB you want to create the links in.')
@click.argument('dbs', nargs=-1, type=str)
def crosslinks(target: str,
               dbs: Union[str, None] = None):
    from asr.database.crosslinks import main
    main(target=target, dbs=dbs)


@database.command()
@click.option('--include', help='Comma-separated string of folders to include.',
              type=CommaStr())
@click.option('--exclude', help='Comma-separated string of folders to exclude.',
              type=CommaStr())
def treelinks(include: str = '',
              exclude: str = ''):
    from asr.database.treelinks import main
    main(include=include, exclude=exclude)


class KeyValuePair(click.ParamType):
    """Read atoms object from filename and return Atoms object."""

    def convert(self, value, param, ctx):
        """Convert string to a (key, value) tuple."""
        assert ':' in value
        key, value = value.split(':')
        if not value == '':
            value = literal_eval(value)
        return key, value


@database.command()
@click.argument('key_value_pairs', metavar='key:value', nargs=-1,
                type=KeyValuePair())
def setinfo(key_value_pairs: List[Tuple[str, str]]):
    """Set additional key value pairs.

    These extra key value pairs are stored in info.json.  To set a key
    value pair simply do::

        asr database setinfo key1:'mystr' key2:1 key3:True

    The values supplied values will be interpred and the result will
    be {'key1': 'mystr', 'key2': 1, 'key3': True}

    Some key value pairs are protected and can assume a limited set of
    values::

        - `first_class_material`: True, False

    To delete an existing key-value-pair in info.json supply an empty
    string as a value, i.e.:

    asr database setinfo mykey:

    would delete "mykey".

    """
    from asr.setinfo import main

    main(key_value_pairs)


@cli.command()
@click.argument('recipe')
@click.argument('hashes', required=False, nargs=-1, metavar='[HASH]...')
def find(recipe, hashes):
    """Find result files.

    Find all results files belonging to RECIPE. Optionally, filter
    these according to a certain ranges of Git hashes (requires having
    Git installed). Valid recipe names are asr.bandstructure etc.

    Find all results files calculated with a checkout of ASR that is
    an ancestor of HASH (including HASH): "asr find asr.bandstructure
    HASH".

    Find all results files calculated with a checkout of ASR that is
    an ancestor of HASH2 but not HASH1: "asr find asr.bandstructure
    HASH1..HASH2" (not including HASH1).

    Find all results files that are calculated with a checkout of ASR
    that is an ancestor of HASH1 or HASH2: "asr find asr.bandstructure
    HASH1 HASH2".

    This is basically a wrapper around Git's rev-list command and all
    hashes are forwarded to this command. For example, we can use the
    special HASH^ to refer to the parent of HASH.

    """
    from os import walk

    if not is_asr_initialized():
        initialize_asr_configuration_dir()

    recipe_results_file = f"results-{recipe}.json"

    if hashes:
        hashes = list(hashes)
        check_git()

    matching_files = []
    for root, dirs, files in walk(".", followlinks=False):

        if recipe_results_file in set(files):
            matching_files.append(str(Path(root) / recipe_results_file))

    if hashes:
        rev_list = get_git_rev_list(hashes)
        matching_files = list(
            filter(lambda x: extract_hash_from_file(x) in rev_list,
                   matching_files)
        )

    if matching_files:
        print("\n".join(matching_files))


def extract_hash_from_file(filename):
    """Extract the ASR hash from an ASR results file."""
    results = read_json(filename)
    try:
        version = results['__versions__']['asr']
    except KeyError:
        version = None
    except Exception:
        print(f"Problem when extration asr git hash from {filename}")
        raise

    if version and '-' in version:
        return version.split('-')[1]


def check_git():
    """Check that Git is installed."""
    proc = subprocess.Popen(['git'],
                            stdout=subprocess.PIPE,
                            stderr=subprocess.PIPE)
    out, err = proc.communicate()

    assert not err, f"{err}\nProblem with your Git installation."


def get_git_rev_list(hashes, home=None):
    """Get Git rev list from HASH1 to HASH2."""
    cfgdir = get_config_dir(home=home)

    git_repo = 'https://gitlab.com/asr-dev/asr.git'
    if not (cfgdir / 'asr').is_dir():
        subprocess.check_output(['git', 'clone', git_repo],
                                cwd=cfgdir)

    asrdir = cfgdir / "asr"
    subprocess.check_output(['git', 'pull'],
                            cwd=asrdir)
    out = subprocess.check_output(['git', 'rev-list'] + hashes,
                                  cwd=asrdir)
    return set(out.decode("utf-8").strip("\n").split("\n"))


def is_asr_initialized(home=None):
    """Determine if ASR is initialized."""
    cfgdir = get_config_dir(home=home)
    return (cfgdir).is_dir()


def initialize_asr_configuration_dir(home=None):
    """Construct ASR configuration dir."""
    cfgdir = get_config_dir(home=home)
    cfgdir.mkdir()


def get_config_dir(home=None):
    """Get path to ASR configuration dir."""
    if home is None:
        home = Path.home()
    return home / '.asr'<|MERGE_RESOLUTION|>--- conflicted
+++ resolved
@@ -10,21 +10,13 @@
 import sys
 import traceback
 from typing import Union, Dict, Any, List, Tuple
-<<<<<<< HEAD
-
-=======
 import asr
 from asr.core import (
-    read_json, chdir, ASRCommand, DictStr, set_defaults, get_cache, CommaStr)
->>>>>>> afb771bc
+    read_json, chdir, ASRCommand, DictStr, set_defaults, get_cache, CommaStr,
+    get_recipes,
+)
 import click
 from ase.parallel import parprint
-
-import asr
-from asr.core import (
-    read_json, chdir, ASRCommand, DictStr, set_defaults, get_cache,
-    get_recipes)
-
 
 prt = partial(parprint, flush=True)
 
