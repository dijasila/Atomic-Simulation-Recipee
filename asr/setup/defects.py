--- conflicted
+++ resolved
@@ -1,22 +1,12 @@
 """Generate defective atomic structures."""
-<<<<<<< HEAD
 import numpy as np
-from typing import List
-=======
-from typing import Sequence
->>>>>>> a9769961
+from typing import List, Sequence
 from pathlib import Path
 from asr.core import command, option, ASRResult, atomsopt
 import click
 import os
-
-<<<<<<< HEAD
 from ase import Atoms
 
-
-@command('asr.setup.defects')
-@atomsopt
-=======
 
 # Define calculators that are needed for the params.json file
 # of each individual defect and charge folder.
@@ -57,7 +47,6 @@
 @command('asr.setup.defects')
 @option('-a', '--atomfile', type=str,
         help='Atomic structure.')
->>>>>>> a9769961
 @option('-q', '--chargestates', type=int,
         help='Charge states included (-q, ..., +q).')
 @option('--supercell', nargs=3, type=click.Tuple([int, int, int]),
@@ -68,15 +57,6 @@
         help='Specify whether you want to incorporate anti-site defects.')
 @option('--vacancies', type=bool,
         help='Specify whether you want to incorporate vacancies.')
-<<<<<<< HEAD
-@option('--uniform_vacuum', type=bool,
-        help='Pass some float value to choose vacuum for 2D case manually, '
-        ' it will be chosen automatically otherwise.')
-@option('--nopbc', type=bool,
-        help='Keep the periodic boundary conditions as they are. If this '
-        'option is not used, pbc will be enforced for correct defect '
-        'calculations')
-=======
 @option('--double', type=bool,
         help='Specify whether you want to incorporate double defects.')
 @option('--uniform_vacuum', type=bool,
@@ -84,30 +64,11 @@
         'according to the in plane supercell size. Only for 2D.')
 @option('--extrinsic', type=str,
         help='Comma separated string of extrinsic point defect elements.')
->>>>>>> a9769961
 @option('--halfinteger', type=bool,
         help='Sets up half integer folders within one full integer folder. '
         'It has to be launched within the specific charge folders and needs '
         'both a structure.json file as well as a params.json in order to '
         'work properly')
-<<<<<<< HEAD
-@option('--general_algorithm', type=float,
-        help='Sets up general supercells that break the initial symmetry '
-        'of the bravais lattice, as well as choosing the most uniform '
-        'configuration with least atoms in the supercell.')
-def main(
-        atoms: Atoms,
-        chargestates: int = 3,
-        supercell: List[int] = [0, 0, 0],
-        maxsize: float = 8,
-        intrinsic: bool = True,
-        vacancies: bool = True,
-        uniform_vacuum: bool = False,
-        nopbc: bool = True,
-        halfinteger: bool = False,
-        general_algorithm: float = None,
-) -> ASRResult:
-=======
 @option('--general_algorithm',
         help='Sets up general supercells that break the initial symmetry '
         'of the bravais lattice, as well as choosing the most uniform '
@@ -117,7 +78,6 @@
          maxsize: float = None, intrinsic: bool = True, extrinsic: str = 'NO',
          vacancies: bool = True, double: bool = False, uniform_vacuum: bool = False,
          halfinteger: bool = False, general_algorithm: float = None) -> ASRResult:
->>>>>>> a9769961
     """Set up defect structures for a given host.
 
     Recipe setting up all possible defects within a reasonable supercell as well as the
@@ -158,19 +118,6 @@
       'params.json' file which contains specific parameters as well as the charge states
       of the different defect structures.
     """
-<<<<<<< HEAD
-    # only run SJ setup if halfinteger is True
-    if halfinteger:
-        setup_halfinteger()
-    # otherwise, run complete setup of defect structures
-    elif not halfinteger:
-        # first, read input atomic structure and store it in ase's atoms object
-        structure = atoms
-        print('INFO: starting recipe for setting up defect systems of '
-              '{} host system.'.format(structure.symbols))
-        # check dimensionality of initial parent structure
-        nd = int(np.sum(structure.get_pbc()))
-=======
     from ase.io import read
     from asr.core import read_json
 
@@ -196,44 +143,29 @@
               '{} host system.'.format(structure.symbols))
         # check dimensionality of initial parent structure
         nd = sum(structure.pbc)
->>>>>>> a9769961
         if nd == 3:
             is2d = False
         elif nd == 2:
             is2d = True
         elif nd == 1:
-<<<<<<< HEAD
-            raise NotImplementedError(
-                'Setup defects not implemented for 1D structures')
-=======
             raise NotImplementedError('Setup defects not implemented for 1D '
-                                      f'structures')
->>>>>>> a9769961
+                                      'structures')
         # set up the different defect systems and store their properties
         # in a dictionary
         structure_dict = setup_defects(structure=structure, intrinsic=intrinsic,
                                        charge_states=chargestates,
-<<<<<<< HEAD
-                                       vacancies=vacancies, sc=supercell,
-                                       max_lattice=maxsize, is_2D=is2d,
-                                       vacuum=uniform_vacuum, nopbc=nopbc,
-=======
                                        vacancies=vacancies, extrinsic=extrinsic,
                                        double=double,
                                        sc=supercell,
                                        max_lattice=maxsize, is_2D=is2d,
                                        vacuum=uniform_vacuum,
->>>>>>> a9769961
                                        general_algorithm=general_algorithm)
 
         # based on this dictionary, create a folder structure for all defects
         # and respective charge states
         create_folder_structure(structure, structure_dict, chargestates,
                                 intrinsic=intrinsic, vacancies=vacancies,
-<<<<<<< HEAD
-=======
                                 extrinsic=extrinsic,
->>>>>>> a9769961
                                 sc=supercell, max_lattice=maxsize, is_2D=is2d)
 
     return ASRResult()
@@ -292,56 +224,6 @@
     return structure_sc, x_size, y_size, z_size
 
 
-<<<<<<< HEAD
-def apply_vacuum(structure_sc, vacuum, is_2D, nopbc):
-    """
-    Apply vacuum to 2D structures.
-
-    Either sets the vacuum automatically for the 2D case (in such a way that
-    L_z ~ L_xy, sets it accordingly to the given input vacuum value, or just
-    passes in case one is dealing with a 3D structure.
-
-    :param structure_sc: supercell structure without defects incorporated
-    :param vacuum: either None (automatic adjustment of the vacuum size) or
-                   some float value for manual adjustment of the vacuum for
-                   2D structure
-    :param is_2D: dimensionality of the structure
-
-    :return supercell_final: supercell structure with suitable vacuum size
-                             applied
-    """
-    if is_2D:
-        cell = structure_sc.get_cell()
-        oldvac = cell[2][2]
-        pos = structure_sc.get_positions()
-        a1 = np.sqrt(cell[0][0]**2 + cell[0][1]**2)
-        a2 = np.sqrt(cell[1][0]**2 + cell[1][1]**2)
-        a = (a1 + a2) / 2.
-        if vacuum is True:
-            vacuum = a
-            print('INFO: apply vacuum size to the supercell of the 2D structure '
-                  'with {} Å.'.format(vacuum))
-        elif vacuum is False:
-            vacuum = oldvac
-            print('INFO: keep vacuum according to the initial 2D structure '
-                  'with {} Å.'.format(vacuum))
-        cell[2][2] = vacuum
-        pos[:, 2] = pos[:, 2] - oldvac / 2. + vacuum / 2.
-        structure_sc.set_cell(cell)
-        structure_sc.set_positions(pos)
-    elif not is_2D:
-        print('INFO: no vacuum to be applied since this is a 3D structure.')
-    if nopbc is False:
-        structure_sc.set_pbc([True, True, True])
-        print('INFO: overwrite pbc and apply them in all three directions for'
-              ' subsequent defect calculations.')
-
-    return structure_sc
-
-
-def setup_defects(structure, intrinsic, charge_states, vacancies, sc,
-                  max_lattice, is_2D, vacuum, nopbc, general_algorithm):
-=======
 def apply_vacuum(atoms):
     """
     Apply vacuum to 2D structures.
@@ -353,7 +235,6 @@
 
     :return atoms_vac: output atomic structure with changed vacuum size
     """
-    import numpy as np
 
     atoms_vac = atoms.copy()
     cell = atoms_vac.get_cell()
@@ -551,7 +432,6 @@
 
 def setup_defects(structure, intrinsic, charge_states, vacancies, extrinsic, double, sc,
                   max_lattice, is_2D, vacuum, general_algorithm):
->>>>>>> a9769961
     """
     Set up defects for a particular input structure.
 
@@ -586,21 +466,11 @@
     formula = structure.symbols
 
     # first, find the desired supercell
-<<<<<<< HEAD
-    if sc[0] == 0 and sc[1] == 0 and sc[2] == 0 and general_algorithm is False:
-        pristine, N_x, N_y, N_z = setup_supercell(
-            structure, max_lattice, is_2D)
-        pristine = apply_vacuum(pristine, vacuum, is_2D, nopbc)
-    elif general_algorithm is not None:
-        pristine = create_general_supercell(structure, size=float(general_algorithm))
-        pristine = apply_vacuum(pristine, vacuum, is_2D, nopbc)
-=======
     if max_lattice is not None and general_algorithm is False:
         pristine, N_x, N_y, N_z = setup_supercell(
             structure, max_lattice, is_2D)
     elif general_algorithm is not None:
         pristine = create_general_supercell(structure, size=float(general_algorithm))
->>>>>>> a9769961
         N_x = 0
         N_y = 0
         N_z = 0
@@ -614,43 +484,6 @@
         print('INFO: setting up supercell: ({0}, {1}, {2})'.format(
               N_x, N_y, N_z))
         pristine = structure.repeat((N_x, N_y, N_z))
-<<<<<<< HEAD
-        pristine = apply_vacuum(pristine, vacuum, is_2D, nopbc)
-    parameters = {}
-    string = 'defects.pristine_sc.{}{}{}'.format(N_x, N_y, N_z)
-    calculator_relax = {
-        'name': 'gpaw',
-        'mode': {
-            'name': 'pw',
-            'ecut': 800,
-            'dedecut': 'estimate'},
-        'xc': 'PBE',
-        'kpts': {
-            'density': 6.0,
-            'gamma': True},
-        'symmetry': {
-            'symmorphic': False},
-        'convergence': {
-            'forces': 1e-4},
-        'txt': 'relax.txt',
-        'occupations': {
-            'name': 'fermi-dirac',
-            'width': 0.02},
-        'spinpol': True}
-    calculator_gs = {'name': 'gpaw',
-                     'mode': {'name': 'pw', 'ecut': 800},
-                     'xc': 'PBE',
-                     'kpts': {'density': 12.0, 'gamma': True},
-                     'occupations': {'name': 'fermi-dirac',
-                                     'width': 0.02},
-                     'convergence': {'bands': 'CBM+3.0'},
-                     'nbands': '200%',
-                     'txt': 'gs.txt',
-                     'spinpol': True}
-    parameters['asr.c2db.gs@calculate'] = {
-        'calculator': calculator_gs}
-    parameters['asr.c2db.relax'] = {'calculator': calculator_relax}
-=======
 
     # for 2D structures, adjust vacuum size according to given input
     if is_2D and vacuum:
@@ -663,147 +496,15 @@
     parameters['asr.gs@calculate'] = {
         'calculator': calculator_gs}
     parameters['asr.relax'] = {'calculator': calculator_relax}
->>>>>>> a9769961
     structure_dict[string] = {'structure': pristine, 'parameters': parameters}
 
     # incorporate the possible vacancies
     dataset = spglib.get_symmetry_dataset(cell)
     eq_pos = dataset.get('equivalent_atoms')
-<<<<<<< HEAD
-=======
     base_id = f'{formula}_{N_x}{N_y}{N_z}'
->>>>>>> a9769961
 
     defects_dict = {}
     if vacancies:
-<<<<<<< HEAD
-        temp_dict = {}
-        for i in range(len(structure)):
-            if not eq_pos[i] in finished_list:
-                vacancy = pristine.copy()
-                sitename = vacancy.get_chemical_symbols()[i]
-                vacancy.pop(i)
-                vacancy.rattle()
-                string = 'defects.{0}_{1}{2}{3}.v_{4}'.format(
-                         formula, N_x, N_y, N_z, sitename)
-                charge_dict = {}
-                for q in range((-1) * charge_states, charge_states + 1):
-                    parameters = {}
-                    calculator_relax = {
-                        'name': 'gpaw',
-                        'mode': {
-                            'name': 'pw',
-                            'ecut': 800,
-                            'dedecut': 'estimate'},
-                        'xc': 'PBE',
-                        'kpts': {
-                            'density': 6.0,
-                            'gamma': True},
-                        'symmetry': {
-                            'symmorphic': False},
-                        'convergence': {
-                            'forces': 1e-4},
-                        'txt': 'relax.txt',
-                        'occupations': {
-                            'name': 'fermi-dirac',
-                            'width': 0.02},
-                        'spinpol': True}
-                    calculator_gs = {'name': 'gpaw',
-                                     'mode': {'name': 'pw', 'ecut': 800},
-                                     'xc': 'PBE',
-                                     'kpts': {'density': 12.0, 'gamma': True},
-                                     'occupations': {'name': 'fermi-dirac',
-                                                     'width': 0.02},
-                                     'convergence': {'bands': 'CBM+3.0'},
-                                     'nbands': '200%',
-                                     'txt': 'gs.txt',
-                                     'spinpol': True}
-                    parameters['asr.c2db.gs@calculate'] = {
-                        'calculator': calculator_gs}
-                    parameters['asr.c2db.gs@calculate']['calculator']['charge'] = q
-                    parameters['asr.c2db.relax'] = {'calculator': calculator_relax}
-                    parameters['asr.c2db.relax']['calculator']['charge'] = q
-                    charge_string = 'charge_{}'.format(q)
-                    charge_dict[charge_string] = {
-                        'structure': vacancy, 'parameters': parameters}
-                temp_dict[string] = charge_dict
-            finished_list.append(eq_pos[i])
-
-    # incorporate anti-site defects
-    finished_list = []
-    if intrinsic:
-        defect_list = []
-        for i in range(len(structure)):
-            symbol = structure[i].symbol
-            if symbol not in defect_list:
-                defect_list.append(symbol)
-        for i in range(len(structure)):
-            if not eq_pos[i] in finished_list:
-                for element in defect_list:
-                    if not structure[i].symbol == element:
-                        defect = pristine.copy()
-                        sitename = defect.get_chemical_symbols()[i]
-                        defect[i].symbol = element
-                        defect.rattle()
-                        string = 'defects.{0}_{1}{2}{3}.{4}_{5}'.format(
-                                 formula, N_x, N_y, N_z, element,
-                                 sitename)
-                        charge_dict = {}
-                        for q in range(
-                                (-1) * charge_states,
-                                charge_states + 1):
-                            parameters = {}
-                            calculator_relax = {
-                                'name': 'gpaw',
-                                'mode': {
-                                    'name': 'pw',
-                                    'ecut': 800,
-                                    'dedecut': 'estimate'},
-                                'xc': 'PBE',
-                                'kpts': {
-                                    'density': 6.0,
-                                    'gamma': True},
-                                'symmetry': {
-                                    'symmorphic': False},
-                                'convergence': {
-                                    'forces': 1e-4},
-                                'txt': 'relax.txt',
-                                'occupations': {
-                                    'name': 'fermi-dirac',
-                                    'width': 0.02},
-                                'spinpol': True}
-                            calculator_gs = {
-                                'name': 'gpaw',
-                                'mode': {
-                                    'name': 'pw',
-                                    'ecut': 800},
-                                'xc': 'PBE',
-                                'kpts': {
-                                    'density': 12.0,
-                                    'gamma': True},
-                                'occupations': {
-                                    'name': 'fermi-dirac',
-                                    'width': 0.02},
-                                'convergence': {
-                                    'bands': 'CBM+3.0'},
-                                'nbands': '200%',
-                                'txt': 'gs.txt',
-                                'spinpol': True}
-                            parameters['asr.c2db.gs@calculate'] = {
-                                'calculator': calculator_gs}
-                            parameters[
-                                'asr.c2db.gs@calculate'][
-                                    'calculator']['charge'] = q
-                            parameters['asr.c2db.relax'] = {
-                                'calculator': calculator_relax}
-                            parameters['asr.c2db.relax'][
-                                'calculator']['charge'] = q
-                            charge_string = 'charge_{}'.format(q)
-                            charge_dict[charge_string] = {
-                                'structure': defect, 'parameters': parameters}
-                        temp_dict[string] = charge_dict
-                finished_list.append(eq_pos[i])
-=======
         defect_dict = create_vacancies(structure,
                                        pristine,
                                        eq_pos,
@@ -844,7 +545,6 @@
                                     base_id,
                                     defect_list)
         defects_dict.update(defect_dict)
->>>>>>> a9769961
 
     # put together structure dict
     structure_dict['defects'] = defects_dict
@@ -930,16 +630,6 @@
                     write_json(charge_folder_name + '/params.json', params)
                     if i == 0:
                         write(charge_folder_name + '/unrelaxed.json', struc)
-<<<<<<< HEAD
-                    elif i < 0:
-                        os.system(
-                            'ln -s ../charge_{}/structure.json {}'
-                            '/unrelaxed.json'.format(i + 1, charge_folder_name))
-                    elif i > 0:
-                        os.system(
-                            'ln -s ../charge_{}/structure.json {}'
-                            '/unrelaxed.json'.format(i - 1, charge_folder_name))
-=======
 
     # create symbolic links for higher charge states
     for element in structure_dict:
@@ -961,62 +651,17 @@
                     srcpath = f'{defect_folder_name}/charge_{folderno}/structure.json'
                     if i != 0:
                         os.symlink(srcpath, dstpath)
->>>>>>> a9769961
 
     return None
 
 
-<<<<<<< HEAD
-def setup_halfinteger():
-=======
 def setup_halfinteger(charge, paramsfile):
->>>>>>> a9769961
     """
     Set up folders for SJ calculations.
 
     Sets up halfinteger folder which copies params.json and changes the q
     keyword as well as copying the relaxed structure into those folders.
     """
-<<<<<<< HEAD
-    from asr.core import read_json, write_json
-    import shutil
-
-    charge = int(str(Path('.').absolute()).split('/')[-1].split('_')[-1])
-
-    folderpath = Path('.')
-    foldername = str(folderpath)
-    print('INFO: set up half integer folders and parameter sets for '
-          'a subsequent Slater-Janach calculation')
-    if charge <= 0:
-        print('INFO: charge = {} -> set up negative half integer folder.'.format(
-            charge))
-        Path('sj_-0.5').mkdir()
-        params = read_json('params.json')
-        params_m05 = params.copy()
-        params_m05['asr.c2db.gs@calculate']['calculator']['charge'] = charge - 0.5
-        params_m05['asr.c2db.relax']['calculator']['charge'] = charge - 0.5
-        write_json('sj_-0.5/params.json', params_m05)
-        print('INFO: changed parameters m: {}'.format(params_m05))
-        shutil.copyfile(foldername + '/structure.json',
-                        foldername + '/sj_-0.5/structure.json')
-    if charge >= 0:
-        print('INFO: charge = {} -> set up positive half integer folder.'.format(
-            charge))
-        Path('sj_+0.5').mkdir()
-        params = read_json('params.json')
-        params_p05 = params.copy()
-        charge = params.get('asr.c2db.gs@calculate').get('calculator').get('charge')
-        print('INFO: initial charge {}'.format(charge))
-        params_p05['asr.c2db.gs@calculate']['calculator']['charge'] = \
-            charge + 0.5
-        params_p05['asr.c2db.relax']['calculator']['charge'] = charge + 0.5
-        write_json('sj_+0.5/params.json', params_p05)
-        print('INFO: changed parameters p: {}'.format(params_p05))
-        shutil.copyfile(foldername + '/structure.json',
-                        foldername + '/sj_+0.5/structure.json')
-
-    return None
-=======
     folderpath = Path('.')
     foldername = str(folderpath)
     print('INFO: set up half integer folders and parameter sets for '
@@ -1042,7 +687,6 @@
     """Write params.json, structure.json and folder for halfinteger calculation."""
     import shutil
     from asr.core import write_json
->>>>>>> a9769961
 
     Path(f'sj_{identifier}').mkdir()
     paramsfile = params.copy()
@@ -1052,10 +696,6 @@
     shutil.copyfile(foldername + '/structure.json',
                     foldername + f'/sj_{identifier}/structure.json')
 
-<<<<<<< HEAD
-=======
-
->>>>>>> a9769961
 def create_general_supercell(structure, size=12.5):
     """
     Use algorithm to generate general supercell.
@@ -1063,10 +703,6 @@
     Creates supercell of a form that breaks initial bravais lattice symmetry
     as well as tries to find the most uniform configuration containing the
     least number of atoms. Only works in 2D so far!
-<<<<<<< HEAD
-    """
-    from ase.build import make_supercell
-=======
 
     Here's the idea behind the algorithm:
             b1 = n1*a1 + m1*a2
@@ -1076,27 +712,18 @@
             P = [[n1, 0, 0], [n2, m2, 0], [0, 0, 1]].
     """
     from ase.build import make_supercell
-    import numpy as np
     assert all(structure.pbc == [1, 1, 0]), 'Symmetry breaking only in 2D!'
 
->>>>>>> a9769961
     # b1 = n1*a1 + m1*a2
     # b2 = n2*a1 + m2*a2
     # we restrict ourselves such that m1=0
     # the respective new cell is then:
     # P = [[n1, 0, 0], [n2, m2, 0], [0, 0, 1]]
-<<<<<<< HEAD
-    print('INFO: set up general supercell.')
-    sc_structuredict = {}
-    for n1 in range(1, 10):
-        for n2 in range(0, 10):
-=======
 
     print('INFO: set up general supercell.')
     sc_structuredict = {}
     for n1 in range(1, 10):
         for n2 in range(0, 3):
->>>>>>> a9769961
             for m2 in range(1, 10):
                 # set up transformation, only for symmetry broken setup
                 if not (n1 == m2 and n2 == 0):
@@ -1114,26 +741,6 @@
     stdev_list = []
     for i, element in enumerate(sc_structuredict):
         cell = sc_structuredict[element]['structure'].get_cell()
-<<<<<<< HEAD
-        distance_xx = np.sqrt(cell[0][0]**2 + cell[0][1]**2 + cell[0][2]**2)
-        distance_yy = np.sqrt(cell[1][0]**2 + cell[1][1]**2 + cell[1][2]**2)
-        distance_xy = np.sqrt((
-            cell[0][0] + cell[1][0])**2 + (
-            cell[0][1] + cell[1][1])**2 + (
-            cell[0][2] + cell[1][2])**2)
-        distance_mxy = np.sqrt((
-            -cell[0][0] + cell[1][0])**2 + (
-            -cell[0][1] + cell[1][1])**2 + (
-            -cell[0][2] + cell[1][2])**2)
-        distances = [distance_xx, distance_yy, distance_xy, distance_mxy]
-        stdev = np.std(distances)
-        sc_structuredict[element]['distances'] = distances
-        sc_structuredict[element]['stdev'] = stdev
-        if min(distances) <= size:
-            sc_structuredict[element]['suitable'] = False
-        elif min(distances) > size:
-            sc_structuredict[element]['suitable'] = True
-=======
         distances = return_distances_cell(cell)
         stdev = np.std(distances)
         sc_structuredict[element]['distances'] = distances
@@ -1141,7 +748,6 @@
         minsize = min(distances)
         sc_structuredict[element]['suitable'] = minsize > size
         if minsize > size:
->>>>>>> a9769961
             indexlist.append(i)
             stdev_list.append(stdev)
             numatoms_list.append(len(sc_structuredict[element]['structure']))
@@ -1159,12 +765,9 @@
             finalstruc = structure
 
     return finalstruc
-<<<<<<< HEAD
-=======
 
 
 def return_distances_cell(cell):
-    import numpy as np
     # there are four possible distinct next neighbor
     # distances of repititions in a given cell
 
@@ -1182,7 +785,6 @@
             sign * cell[0][2] + cell[1][2])**2))
 
     return distances
->>>>>>> a9769961
 
 
 if __name__ == '__main__':
