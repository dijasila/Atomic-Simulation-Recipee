"""Generate defective atomic structures."""
from typing import Sequence
from pathlib import Path
from asr.core import command, option, ASRResult
import click
import os


# Define calculators that are needed for the params.json file
# of each individual defect and charge folder.
# Note, that the only real change to the default relax and gs
# parameters is 'spinpol' here. Should be changed in 'master'.
relax_calc_dict = {'name': 'gpaw',
                   'mode': {
                       'name': 'pw',
                       'ecut': 800,
                       'dedecut': 'estimate'},
                   'xc': 'PBE',
                   'kpts': {
                       'density': 6.0,
                       'gamma': True},
                   'basis': 'dzp',
                   'symmetry': {
                       'symmorphic': False},
                   'convergence': {
                       'forces': 1e-4},
                   'txt': 'relax.txt',
                   'occupations': {
                       'name': 'fermi-dirac',
                       'width': 0.02},
                   'spinpol': True}
gs_calc_dict = {'name': 'gpaw',
                'mode': {'name': 'pw', 'ecut': 800},
                'xc': 'PBE',
                'basis': 'dzp',
                'kpts': {'density': 12.0, 'gamma': True},
                'occupations': {'name': 'fermi-dirac',
                                'width': 0.02},
                'convergence': {'bands': 'CBM+3.0'},
                'nbands': '200%',
                'txt': 'gs.txt',
                'spinpol': True}


@command('asr.setup.defects')
@option('-a', '--atomfile', type=str,
        help='Atomic structure.')
@option('-q', '--chargestates', type=int,
        help='Charge states included (-q, ..., +q).')
@option('--supercell', nargs=3, type=click.Tuple([int, int, int]),
        help='List of repetitions in lat. vector directions [N_x, N_y, N_z]')
@option('--maxsize', type=float,
        help='Maximum supercell size in Å.')
@option('--intrinsic', type=bool,
        help='Specify whether you want to incorporate anti-site defects.')
@option('--vacancies', type=bool,
        help='Specify whether you want to incorporate vacancies.')
@option('--double', type=bool,
        help='Specify whether you want to incorporate double defects.')
@option('--uniform_vacuum', type=bool,
<<<<<<< HEAD
        help='Pass some float value to choose vacuum for 2D case manually, '
        ' it will be chosen automatically otherwise.')
=======
        help='If true, tries to set out of plane vacuum size '
        'according to the in plane supercell size. Only for 2D.')
>>>>>>> f5c6538c
@option('--extrinsic', type=str,
        help='Comma separated string of extrinsic point defect elements.')
@option('--halfinteger', type=bool,
        help='Sets up half integer folders within one full integer folder. '
        'It has to be launched within the specific charge folders and needs '
        'both a structure.json file as well as a params.json in order to '
        'work properly')
@option('--general_algorithm',
        help='Sets up general supercells that break the initial symmetry '
        'of the bravais lattice, as well as choosing the most uniform '
        'configuration with least atoms in the supercell.', type=float)
def main(atomfile: str = 'unrelaxed.json', chargestates: int = 3,
         supercell: Sequence[int] = (3, 3, 3),
         maxsize: float = None, intrinsic: bool = True, extrinsic: str = 'NO',
         vacancies: bool = True, double: bool = False, uniform_vacuum: bool = False,
         halfinteger: bool = False, general_algorithm: float = None) -> ASRResult:
    """Set up defect structures for a given host.

    Recipe setting up all possible defects within a reasonable supercell as well as the
    respective pristine system for a given input structure. Defects include: vacancies,
    intrinsic substitutional defects. For a given primitive input structure this recipe
    will create a directory tree in the following way (for the example of MoS2):

    - There has to be a 'unrelaxed.json' file with the primitive structure
      of the desired system in the folder you run setup.defects. The tree
      structure will then look like this:

    .                                                                                  '
    ├── general_parameters.json                                                        '
    ├── MoS2_331.v_S                                                                   '
    │   ├── charge_0                                                                   '
    │   │   ├── params.json                                                            '
    │   │   └── unrelaxed.json                                                         '
    │   ├── charge_1                                                                   '
    │   │   ├── params.json                                                            '
    │   │   └── unrelaxed.json -> ./../charge_0/structure.json                         '
    │   .                                                                              '
    │                                                                                  '
    ├── MoS2_231.Mo_S                                                                  '
    │   ├── charge_0                                                                   '
    .   .                                                                              '
    .                                                                                  '
    ├── pristine_sc                                                                    '
    │   ├── params.json                                                                '
    │   └── structure.json                                                             '
    ├── results_setup.defects.json                                                     '
    └── unrelaxed.json                                                                 '

    - Here, the notation for the defects is the following:
      'formula_supercellsize.defect_sustitutionposition' where 'v' denotes a vacancy
    - When the general algorithm is used to set up symmetry broken supercells, the
      foldernames will contain '000' instead of the supersize.
    - In the resulting folders you can find the unrelaxed structures, as well as a
      'params.json' file which contains specific parameters as well as the charge states
      of the different defect structures.
    """
    from ase.io import read
    from asr.core import read_json

    # convert extrinsic defect string
    extrinsic = extrinsic.split(',')

    # only run SJ setup if halfinteger is True
    if halfinteger:
        try:
            charge = int(str(Path('.').absolute()).split('/')[-1].split('_')[-1])
        except ValueError:
            charge = 0
            print('WARNING: no charge for the current folder has been read out '
                  'by the recipe! Set it to one and create both positive and '
                  'negative half integer folders, structures and params.')
        paramsfile = read_json('params.json')
        setup_halfinteger(charge, paramsfile)
    # otherwise, run complete setup of defect structures
    elif not halfinteger:
        # first, read input atomic structure and store it in ase's atoms object
        structure = read(atomfile)
        print('INFO: starting recipe for setting up defect systems of '
              '{} host system.'.format(structure.symbols))
        # check dimensionality of initial parent structure
        nd = sum(structure.pbc)
        if nd == 3:
            is2d = False
        elif nd == 2:
            is2d = True
        elif nd == 1:
            raise NotImplementedError('Setup defects not implemented for 1D '
                                      f'structures')
        # set up the different defect systems and store their properties
        # in a dictionary
        structure_dict = setup_defects(structure=structure, intrinsic=intrinsic,
                                       charge_states=chargestates,
                                       vacancies=vacancies, extrinsic=extrinsic,
                                       double=double,
                                       sc=supercell,
                                       max_lattice=maxsize, is_2D=is2d,
                                       vacuum=uniform_vacuum,
                                       general_algorithm=general_algorithm)

        # based on this dictionary, create a folder structure for all defects
        # and respective charge states
        create_folder_structure(structure, structure_dict, chargestates,
                                intrinsic=intrinsic, vacancies=vacancies,
                                extrinsic=extrinsic,
                                sc=supercell, max_lattice=maxsize, is_2D=is2d)

    return ASRResult()


def setup_supercell(structure, max_lattice, is_2D):
    """Set up the supercell of a given structure.

    Parameters
    ----------
    structure
        input structure (primitive cell)
    max_lattice : float
        maximum supercell lattice vector length in Å
    is_2D : bool
        choose 2D or 3D supercell (is_2D=False)

    Returns
    -------
    structure_sc
        supercell structure
    """
    for x in range(1, 50):
        struc_temp = structure.repeat((x, 1, 1))
        diff = struc_temp.get_distance(0, -1)
        if diff > max_lattice:
            x_size = x - 1
            break
    for y in range(1, 50):
        struc_temp = structure.repeat((1, y, 1))
        diff = struc_temp.get_distance(0, -1)
        if diff > max_lattice:
            y_size = y - 1
            break
    x_size = max(x_size, y_size)
    y_size = x_size
    if not is_2D:
        for z in range(1, 50):
            struc_temp = structure.repeat((1, 1, z))
            diff = struc_temp.get_distance(0, -1)
            if diff > max_lattice:
                z_size = z - 1
                break
        z_size = max(y_size, z_size)
    else:
        z_size = 1

    x_size = max(1, x_size)
    y_size = max(1, y_size)
    z_size = max(1, z_size)
    structure_sc = structure.repeat((x_size, y_size, z_size))

    print('INFO: setting up supercell: ({0}, {1}, {2})'.format(
          x_size, y_size, z_size))

    return structure_sc, x_size, y_size, z_size


<<<<<<< HEAD
def apply_vacuum(structure_sc, vacuum):
    """
    Apply vacuum to 2D structures.

    Either sets the vacuum automatically for the 2D case (in such a way that
    L_z ~ L_xy, sets it accordingly to the given input vacuum value, or just
    passes in case one is dealing with a 3D structure.

    :param structure_sc: supercell structure without defects incorporated
    :param vacuum: either None (automatic adjustment of the vacuum size) or
                   some float value for manual adjustment of the vacuum for
                   2D structure

    :return supercell_final: supercell structure with suitable vacuum size
                             applied
    """
    import numpy as np
    cell = structure_sc.get_cell()
    oldvac = cell[2][2]
    pos = structure_sc.get_positions()
    a1 = np.sqrt(cell[0][0]**2 + cell[0][1]**2)
    a2 = np.sqrt(cell[1][0]**2 + cell[1][1]**2)
    a = (a1 + a2) / 2.
    if vacuum is True:
        vacuum = a
        print('INFO: apply vacuum size to the supercell of the 2D structure '
              'with {} Å.'.format(vacuum))
    elif vacuum is False:
        vacuum = oldvac
        print('INFO: keep vacuum according to the initial 2D structure '
              'with {} Å.'.format(vacuum))
    cell[2][2] = vacuum
    pos[:, 2] = pos[:, 2] - oldvac / 2. + vacuum / 2.
    structure_sc.set_cell(cell)
    structure_sc.set_positions(pos)

    return structure_sc
=======
def apply_vacuum(atoms):
    """
    Apply vacuum to 2D structures.

    Sets the vacuum automatically for the 2D case (in such a way that
    L_z ~ L_xy).

    :param atoms: input atomic structure

    :return atoms_vac: output atomic structure with changed vacuum size
    """
    import numpy as np

    atoms_vac = atoms.copy()
    cell = atoms_vac.get_cell()
    oldvac = cell[2][2]
    pos = atoms_vac.get_positions()
    a1 = np.sqrt(cell[0][0]**2 + cell[0][1]**2)
    a2 = np.sqrt(cell[1][0]**2 + cell[1][1]**2)
    a = (a1 + a2) / 2.
    newvac = a
    print('INFO: apply vacuum size to the supercell of the 2D structure '
          'with {} Å.'.format(newvac))
    cell[2][2] = newvac
    pos[:, 2] = pos[:, 2] - oldvac / 2. + newvac / 2.
    atoms_vac.set_cell(cell)
    atoms_vac.set_positions(pos)

    return atoms_vac
>>>>>>> f5c6538c


def create_vacancies(structure, pristine, eq_pos, charge_states, base_id):
    """Create vacancy defects, return dictionary of structures and params."""
    defect_dict = {}
    finished_list = []
    for i in range(len(structure)):
        if not eq_pos[i] in finished_list:
            vacancy = pristine.copy()
            sitename = vacancy.symbols[i]
            vacancy.pop(i)
            # rattle defect structure to not get stuck in a saddle point
            vacancy.rattle()
            string = f'defects.{base_id}.v_{sitename}'
            charge_dict = get_charge_dict(charge_states, defect=vacancy)
            defect_dict[string] = charge_dict
        finished_list.append(eq_pos[i])

    return defect_dict


def get_charge_dict(charge_states, defect):
    """Set up and return dict for a specific charge of a defect."""
    charge_dict = {}
    for q in range((-1) * charge_states, charge_states + 1):
        parameters = get_default_parameters(q)
        charge_string = 'charge_{}'.format(q)
        charge_dict[charge_string] = {
            'structure': defect, 'parameters': parameters}

    return charge_dict


def get_default_parameters(q):
    """Return dict of default relax and gs parameters with charge q."""
    parameters = {}
    calculator_relax = relax_calc_dict.copy()
    calculator_gs = gs_calc_dict.copy()
    parameters['asr.gs@calculate'] = {
        'calculator': calculator_gs}
    parameters['asr.gs@calculate']['calculator']['charge'] = q
    parameters['asr.relax'] = {'calculator': calculator_relax}
    parameters['asr.relax']['calculator']['charge'] = q

    return parameters


def is_new_double_defect(el1, el2, double_defects):
    """Check whether a new double defect exists already."""
    new = True
    for double in double_defects:
        if el1 in double.split('.') and el2 in double.split('.'):
            new = False

    return new


def create_double(structure, pristine, eq_pos, charge_states,
                  base_id, defect_list=None):
    """Create double defects."""
    defect_dict = {}
    complex_list = []
    finished_list = []

    # set up list of all defects considered (intrinsic and extrinsic)
    defect_list = add_intrinsic_elements(structure, defect_list)

    print('INFO: create vacancy-vacancy pairs.')
    # vacancy-vacancy pairs
    for i in range(len(structure)):
        if not eq_pos[i] in finished_list:
            for j in range(len(structure)):
                vacancy = pristine.copy()
                site1 = f'v_{vacancy.symbols[i]}'
                site2 = f'v_{vacancy.symbols[j]}'
                if not j == i and is_new_double_defect(site1, site2, complex_list):
                    complex_list.append(f'{site1}.{site2}')
                    if i > j:
                        vacancy.pop(i)
                        vacancy.pop(j)
                    elif j > i:
                        vacancy.pop(j)
                        vacancy.pop(i)
                    # rattle defect structure to not get stuck in a saddle point
                    vacancy.rattle()
                    string = f'defects.{base_id}.{site1}.{site2}'
                    charge_dict = get_charge_dict(charge_states, defect=vacancy)
                    defect_dict[string] = charge_dict
                finished_list.append(eq_pos[i])

    print('INFO: create substitutional-substitutional pairs.')
    # substitutional-substitutional pairs
    finished_list = []
    for i in range(len(structure)):
        if not eq_pos[i] in finished_list:
            for element in defect_list:
                for element2 in defect_list:
                    for j in range(len(structure)):
                        defect = pristine.copy()
                        site1 = f'{element}_{defect.symbols[i]}'
                        site2 = f'{element2}_{defect.symbols[j]}'
                        if (not j == i and is_new_double_defect(site1,
                                                                site2,
                                                                complex_list)
                           and not structure[i].symbol == element
                           and not structure[j].symbol == element2):
                            complex_list.append(f'{site1}.{site2}')
                            defect[i].symbol = element
                            defect[j].symbol = element2
                            # rattle defect structure to not get stuck in a saddle point
                            defect.rattle()
                            string = f'defects.{base_id}.{site1}.{site2}'
                            charge_dict = get_charge_dict(charge_states, defect=defect)
                            defect_dict[string] = charge_dict
                        finished_list.append(eq_pos[i])

    print('INFO: create vacancy-substitutional pairs.')
    # vacancy-substitutional pairs
    finished_list = []
    for i in range(len(structure)):
        if not eq_pos[i] in finished_list:
            for element in defect_list:
                for j in range(len(structure)):
                    defect = pristine.copy()
                    site1 = f'v_{defect.symbols[i]}'
                    site2 = f'{element}_{defect.symbols[j]}'
                    if (not j == i and is_new_double_defect(site1, site2, complex_list)
                       and not structure[j].symbol == element):
                        complex_list.append(f'{site1}.{site2}')
                        defect[j].symbol = element
                        defect.pop(i)
                        # rattle defect structure to not get stuck in a saddle point
                        defect.rattle()
                        string = f'defects.{base_id}.{site1}.{site2}'
                        charge_dict = get_charge_dict(charge_states, defect=defect)
                        defect_dict[string] = charge_dict
                    finished_list.append(eq_pos[i])

    return defect_dict


def add_intrinsic_elements(atoms, elements):
    """Return list of intrinsic elements of a given structure."""
    for i in range(len(atoms)):
        symbol = atoms[i].symbol
        if symbol not in elements:
            elements.append(symbol)

    return elements


def create_substitutional(structure, pristine, eq_pos,
                          charge_states, base_id, defect_list=None):
    """Create substitutional defects."""
    finished_list = []
    defect_dict = {}

    # get intrinsic doping chemical elements if no input list is given
    if defect_list is None:
        defect_list = add_intrinsic_elements(structure, elements=[])

    for i in range(len(structure)):
        if not eq_pos[i] in finished_list:
            for element in defect_list:
                if not structure[i].symbol == element:
                    defect = pristine.copy()
                    sitename = defect.symbols[i]
                    defect[i].symbol = element
                    # rattle defect structure to not get stuck in a saddle point
                    defect.rattle()
                    string = f'defects.{base_id}.{element}_{sitename}'
                    charge_dict = get_charge_dict(charge_states, defect=defect)
                    defect_dict[string] = charge_dict
            finished_list.append(eq_pos[i])

    return defect_dict


def setup_defects(structure, intrinsic, charge_states, vacancies, extrinsic, double, sc,
                  max_lattice, is_2D, vacuum, general_algorithm):
    """
    Set up defects for a particular input structure.

    Sets up all possible defects (i.e. vacancies, intrinsic anti-sites,
    extrinsic point defects('extrinsic=True')) for a given structure.

    Parameters
    ----------
    structure
        input structure (primitive cell)
    intrinsic : bool
        incorporate intrinsic point defects
    vacancies : bool
        incorporate vacancies

    Returns
    -------
    structure_dict : dict
        dictionary of all possible defect configurations
        of the given structure with different charge
        states. The dictionary is built up in the
        following way: see folder structure in 'main()'.
    """
    import spglib

    # set up artificial array in order to check for equivalent positions later
    cell = (structure.cell.array, structure.get_scaled_positions(),
            structure.numbers)

    # set up a dictionary
    structure_dict = {}
    formula = structure.symbols

    # first, find the desired supercell
    if max_lattice is not None and general_algorithm is False:
        pristine, N_x, N_y, N_z = setup_supercell(
            structure, max_lattice, is_2D)
    elif general_algorithm is not None:
        pristine = create_general_supercell(structure, size=float(general_algorithm))
        N_x = 0
        N_y = 0
        N_z = 0
    else:
        if is_2D:
            N_z = 1
        else:
            N_z = sc[2]
        N_x = sc[0]
        N_y = sc[1]
        print('INFO: setting up supercell: ({0}, {1}, {2})'.format(
              N_x, N_y, N_z))
        pristine = structure.repeat((N_x, N_y, N_z))

    # for 2D structures, adjust vacuum size according to given input
<<<<<<< HEAD
    if is_2D:
        pristine = apply_vacuum(pristine, vacuum)
=======
    if is_2D and vacuum:
        pristine = apply_vacuum(pristine)
>>>>>>> f5c6538c

    parameters = {}
    string = 'defects.pristine_sc.{}{}{}'.format(N_x, N_y, N_z)
    calculator_relax = relax_calc_dict.copy()
    calculator_gs = gs_calc_dict.copy()
    parameters['asr.gs@calculate'] = {
        'calculator': calculator_gs}
    parameters['asr.relax'] = {'calculator': calculator_relax}
    structure_dict[string] = {'structure': pristine, 'parameters': parameters}

    # incorporate the possible vacancies
    dataset = spglib.get_symmetry_dataset(cell)
    eq_pos = dataset.get('equivalent_atoms')
    base_id = f'{formula}_{N_x}{N_y}{N_z}'

    defects_dict = {}
    if vacancies:
        defect_dict = create_vacancies(structure,
                                       pristine,
                                       eq_pos,
                                       charge_states,
                                       base_id)
        defects_dict.update(defect_dict)

    # incorporate substitutional defects
    if intrinsic:
        defect_dict = create_substitutional(structure,
                                            pristine,
                                            eq_pos,
                                            charge_states,
                                            base_id)
        defects_dict.update(defect_dict)

    # incorporate extrinsic defects
    if extrinsic != ['NO']:
        defect_list = extrinsic
        defect_dict = create_substitutional(structure,
                                            pristine,
                                            eq_pos,
                                            charge_states,
                                            base_id,
                                            defect_list)
        defects_dict.update(defect_dict)

    # create double defects
    if double:
        if extrinsic != ['NO']:
            defect_list = extrinsic
        else:
            defect_list = None
        defect_dict = create_double(structure,
                                    pristine,
                                    eq_pos,
                                    charge_states,
                                    base_id,
                                    defect_list)
        defects_dict.update(defect_dict)

    # put together structure dict
    structure_dict['defects'] = defects_dict

    print('INFO: setting up {0} different defect supercell systems in '
          'charge states -{1}, ..., +{1}, as well as the pristine supercell '
          'system.'.format(len(structure_dict['defects']), charge_states))

    return structure_dict


def create_folder_structure(structure, structure_dict, chargestates,
                            intrinsic, vacancies, extrinsic,
                            sc, max_lattice, is_2D):
    """Create folder for all configurations.

    Creates a folder for every configuration of the defect supercell in
    the following way:

    - see example directory tree in 'main()'
    - these each contain two files: 'unrelaxed.json' (the defect
      supercell structure), 'params.json' (the non-general parameters
      of each system)
    - the content of those folders can then be used to do further
      processing (e.g. relax the defect structure)
    """
    from ase.io import write
    from asr.core import write_json

    # create a seperate folder for each possible defect
    # configuration of this parent folder, as well as the pristine
    # supercell system

    # create undelying folder structure, write params.json and
    # unrelaxed.json for the neutral defect
    for element in structure_dict:
        folder_name = element
        try:
            if not folder_name == 'defects':
                Path(folder_name).mkdir()
        except FileExistsError:
            print('WARNING: folder ("{0}") already exists in this '
                  f'directory. Skip creating it.'.format(folder_name))
        if structure_dict[element].get('structure') is not None:
            struc = structure_dict[element].get('structure')
            params = structure_dict[element].get('parameters')
            try:
                write(folder_name + '/structure.json', struc)
                write_json(folder_name + '/params.json', params)
            except FileExistsError:
                print('WARNING: files already exist inside this folder.')
        else:
            sub_dict = structure_dict[element]
            j = 0
            for sub_element in sub_dict:
                defect_name = [key for key in sub_dict.keys()]
                defect_folder_name = defect_name[j]
                j = j + 1
                try:
                    Path(defect_folder_name).mkdir()
                except FileExistsError:
                    print(
                        'WARNING: folder ("{0}") already exists in this '
                        f'directory. Skip creating '
                        f'it.'.format(defect_folder_name))
                for i in range((-1) * chargestates, chargestates + 1):
                    charge_name = 'charge_{}'.format(i)
                    charge_folder_name = defect_folder_name + '/' + charge_name
                    try:
                        Path(charge_folder_name).mkdir()
                    except FileExistsError:
                        print(
                            'WARNING: folder ("{0}") already exists in this '
                            f'directory. Skip creating '
                            f'it.'.format(charge_folder_name))
                    struc = sub_dict[sub_element].get(
                        charge_name).get('structure')
                    params = sub_dict[sub_element].get(
                        charge_name).get('parameters')
                    write_json(charge_folder_name + '/params.json', params)
                    if i == 0:
                        write(charge_folder_name + '/unrelaxed.json', struc)

    # create symbolic links for higher charge states
    for element in structure_dict:
        folder_name = element
        if folder_name == 'defects':
            sub_dict = structure_dict[element]
            j = 0
            for sub_element in sub_dict:
                defect_name = [key for key in sub_dict.keys()]
                defect_folder_name = defect_name[j]
                j = j + 1
                for i in range((-1) * chargestates, chargestates + 1):
                    charge_name = 'charge_{}'.format(i)
                    if i < 0:
                        folderno = i + 1
                    elif i > 0:
                        folderno = i - 1
                    dstpath = f'{defect_folder_name}/charge_{i}/unrelaxed.json'
                    srcpath = f'{defect_folder_name}/charge_{folderno}/structure.json'
                    if i != 0:
                        os.symlink(srcpath, dstpath)

    return None


def setup_halfinteger(charge, paramsfile):
    """
    Set up folders for SJ calculations.

    Sets up halfinteger folder which copies params.json and changes the q
    keyword as well as copying the relaxed structure into those folders.
    """
    folderpath = Path('.')
    foldername = str(folderpath)
    print('INFO: set up half integer folders and parameter sets for '
          'a subsequent Slater-Janach calculation.')
    if charge < 0:
        print(f'INFO: charge = {charge} -> set up negative half integer folder.')
        write_halfinteger_files(deltacharge=-0.5, identifier='-0.5', params=paramsfile,
                                charge=charge, foldername=foldername)
    elif charge > 0:
        print(f'INFO: charge = {charge} -> set up positive half integer folder.')
        write_halfinteger_files(deltacharge=0.5, identifier='+0.5', params=paramsfile,
                                charge=charge, foldername=foldername)
    elif charge == 0:
        print(f'INFO: charge = {charge} -> set up positive and negative half '
              'integer folder.')
        write_halfinteger_files(deltacharge=0.5, identifier='+0.5', params=paramsfile,
                                charge=charge, foldername=foldername)
        write_halfinteger_files(deltacharge=-0.5, identifier='-0.5', params=paramsfile,
                                charge=charge, foldername=foldername)


def write_halfinteger_files(deltacharge, identifier, params, charge, foldername):
    """Write params.json, structure.json and folder for halfinteger calculation."""
    import shutil
    from asr.core import write_json

    Path(f'sj_{identifier}').mkdir()
    paramsfile = params.copy()
    paramsfile['asr.gs@calculate']['calculator']['charge'] = charge + deltacharge
    paramsfile['asr.relax']['calculator']['charge'] = charge + deltacharge
    write_json(f'sj_{identifier}/params.json', paramsfile)
    shutil.copyfile(foldername + '/structure.json',
                    foldername + f'/sj_{identifier}/structure.json')


def create_general_supercell(structure, size=12.5):
    """
    Use algorithm to generate general supercell.

    Creates supercell of a form that breaks initial bravais lattice symmetry
    as well as tries to find the most uniform configuration containing the
    least number of atoms. Only works in 2D so far!

    Here's the idea behind the algorithm:
            b1 = n1*a1 + m1*a2
            b2 = n2*a1 + m2*a2
            we restrict ourselves such that m1=0
            the respective new cell is then:
            P = [[n1, 0, 0], [n2, m2, 0], [0, 0, 1]].
    """
    from ase.build import make_supercell
    import numpy as np
    assert all(structure.pbc == [1, 1, 0]), 'Symmetry breaking only in 2D!'

    # b1 = n1*a1 + m1*a2
    # b2 = n2*a1 + m2*a2
    # we restrict ourselves such that m1=0
    # the respective new cell is then:
    # P = [[n1, 0, 0], [n2, m2, 0], [0, 0, 1]]

    print('INFO: set up general supercell.')
    sc_structuredict = {}
    for n1 in range(1, 10):
        for n2 in range(0, 3):
            for m2 in range(1, 10):
                # set up transformation, only for symmetry broken setup
                if not (n1 == m2 and n2 == 0):
                    P = np.array([[n1, 0, 0], [n2, m2, 0], [0, 0, 1]])
                    sc_structure = make_supercell(prim=structure, P=P)
                    # now implement the postprocessing
                    sc_structuredict[str(n1) + str(0) + str(n2) + str(m2)] = {
                        'structure': sc_structure}
    print('INFO: created all possible linear combinations of the old lattice.')

    # check physical distance between defects
    indexlist = []
    structurelist = []
    numatoms_list = []
    stdev_list = []
    for i, element in enumerate(sc_structuredict):
        cell = sc_structuredict[element]['structure'].get_cell()
        distances = return_distances_cell(cell)
        stdev = np.std(distances)
        sc_structuredict[element]['distances'] = distances
        sc_structuredict[element]['stdev'] = stdev
        minsize = min(distances)
        sc_structuredict[element]['suitable'] = minsize > size
        if minsize > size:
            indexlist.append(i)
            stdev_list.append(stdev)
            numatoms_list.append(len(sc_structuredict[element]['structure']))
            structurelist.append(sc_structuredict[element]['structure'])

    lowlist = []
    lowstruclist = []
    for j, structure in enumerate(structurelist):
        if len(structure) == min(numatoms_list):
            lowlist.append(stdev_list[j])
            lowstruclist.append(structure)
    for k, structure in enumerate(lowstruclist):
        if lowlist[k] == min(lowlist):
            print('INFO: optimal structure found: {}'.format(structure))
            finalstruc = structure

    return finalstruc


def return_distances_cell(cell):
    import numpy as np
    # there are four possible distinct next neighbor
    # distances of repititions in a given cell

    distances = []
    # calculate a1 and a2 distances
    for i in range(2):
        distances.append(np.sqrt(cell[i][0]**2
                         + cell[i][1]**2
                         + cell[i][2]**2))
    # calculate mixed distances (comb. of a1 and a2)
    for sign in [-1, 1]:
        distances.append(np.sqrt((
            sign * cell[0][0] + cell[1][0])**2 + (
            sign * cell[0][1] + cell[1][1])**2 + (
            sign * cell[0][2] + cell[1][2])**2))

    return distances


if __name__ == '__main__':
    main.cli()<|MERGE_RESOLUTION|>--- conflicted
+++ resolved
@@ -58,13 +58,8 @@
 @option('--double', type=bool,
         help='Specify whether you want to incorporate double defects.')
 @option('--uniform_vacuum', type=bool,
-<<<<<<< HEAD
-        help='Pass some float value to choose vacuum for 2D case manually, '
-        ' it will be chosen automatically otherwise.')
-=======
         help='If true, tries to set out of plane vacuum size '
         'according to the in plane supercell size. Only for 2D.')
->>>>>>> f5c6538c
 @option('--extrinsic', type=str,
         help='Comma separated string of extrinsic point defect elements.')
 @option('--halfinteger', type=bool,
@@ -227,45 +222,6 @@
     return structure_sc, x_size, y_size, z_size
 
 
-<<<<<<< HEAD
-def apply_vacuum(structure_sc, vacuum):
-    """
-    Apply vacuum to 2D structures.
-
-    Either sets the vacuum automatically for the 2D case (in such a way that
-    L_z ~ L_xy, sets it accordingly to the given input vacuum value, or just
-    passes in case one is dealing with a 3D structure.
-
-    :param structure_sc: supercell structure without defects incorporated
-    :param vacuum: either None (automatic adjustment of the vacuum size) or
-                   some float value for manual adjustment of the vacuum for
-                   2D structure
-
-    :return supercell_final: supercell structure with suitable vacuum size
-                             applied
-    """
-    import numpy as np
-    cell = structure_sc.get_cell()
-    oldvac = cell[2][2]
-    pos = structure_sc.get_positions()
-    a1 = np.sqrt(cell[0][0]**2 + cell[0][1]**2)
-    a2 = np.sqrt(cell[1][0]**2 + cell[1][1]**2)
-    a = (a1 + a2) / 2.
-    if vacuum is True:
-        vacuum = a
-        print('INFO: apply vacuum size to the supercell of the 2D structure '
-              'with {} Å.'.format(vacuum))
-    elif vacuum is False:
-        vacuum = oldvac
-        print('INFO: keep vacuum according to the initial 2D structure '
-              'with {} Å.'.format(vacuum))
-    cell[2][2] = vacuum
-    pos[:, 2] = pos[:, 2] - oldvac / 2. + vacuum / 2.
-    structure_sc.set_cell(cell)
-    structure_sc.set_positions(pos)
-
-    return structure_sc
-=======
 def apply_vacuum(atoms):
     """
     Apply vacuum to 2D structures.
@@ -295,7 +251,6 @@
     atoms_vac.set_positions(pos)
 
     return atoms_vac
->>>>>>> f5c6538c
 
 
 def create_vacancies(structure, pristine, eq_pos, charge_states, base_id):
@@ -530,13 +485,8 @@
         pristine = structure.repeat((N_x, N_y, N_z))
 
     # for 2D structures, adjust vacuum size according to given input
-<<<<<<< HEAD
-    if is_2D:
-        pristine = apply_vacuum(pristine, vacuum)
-=======
     if is_2D and vacuum:
         pristine = apply_vacuum(pristine)
->>>>>>> f5c6538c
 
     parameters = {}
     string = 'defects.pristine_sc.{}{}{}'.format(N_x, N_y, N_z)
