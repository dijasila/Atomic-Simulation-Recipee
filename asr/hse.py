--- conflicted
+++ resolved
@@ -8,18 +8,12 @@
 import typing
 from ase.spectrum.band_structure import BandStructure
 from asr.bandstructure import legend_on_top
-<<<<<<< HEAD
-from asr.database.browser import (
-    fig, table, describe_entry, make_panel_description)
 from asr.gs import calculate as calculategs
 from asr.bandstructure import main as bsmain
 from asr.bandstructure import calculate as bscalculate
-
-=======
 from asr.database.browser import make_panel_description
 from asr.utils.gw_hse import GWHSEInfo
 from asr.utils.kpts import get_kpts_size
->>>>>>> dc67d4ea
 
 
 class HSEInfo(GWHSEInfo):
@@ -90,24 +84,7 @@
     return HSECalculationResult(data=results)
 
 
-<<<<<<< HEAD
-# XXX move to utils? [also in asr.polarizability]
-def get_kpts_size(atoms, kptdensity):
-    """Find reasonable monkhorst-pack size which hits high symmetry points."""
-    from gpaw.kpt_descriptor import kpts2sizeandoffsets as k2so
-    size, offset = k2so(atoms=atoms, density=kptdensity)
-    size[2] = 1
-    for i in range(2):
-        if size[i] % 6 != 0:
-            size[i] = 6 * (size[i] // 6 + 1)
-    kpts = {'size': size, 'gamma': True}
-    return kpts
-
-
 def hse(atoms, calculator, kptdensity, emptybands):
-=======
-def hse(kptdensity, emptybands):
->>>>>>> dc67d4ea
     import numpy as np
     from gpaw.hybrids.eigenvalues import non_self_consistent_eigenvalues
 
