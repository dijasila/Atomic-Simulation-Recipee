from pathlib import Path
import numpy as np
from ase.io import read, write, Trajectory
from ase.io.formats import UnknownFileTypeError
from ase.io.ulm import open as ulmopen
from ase.io.ulm import InvalidULMFileError
from ase.parallel import world
from ase import Atoms
from ase.optimize.bfgs import BFGS

from asr.utils import command, option
from gpaw import KohnShamConvergenceError
from math import sqrt
import time

Uvalues = {}

# From [acs comb sci 2.011, 13, 383-390, Setyawan et al.]
UTM = {'Ti': 4.4, 'V': 2.7, 'Cr': 3.5, 'Mn': 4.0, 'Fe': 4.6,
       'Co': 5.0, 'Ni': 5.1, 'Cu': 4.0, 'Zn': 7.5, 'Ga': 3.9,
       'Nb': 2.1, 'Mo': 2.4, 'Tc': 2.7, 'Ru': 3.0, 'Rh': 3.3,
       'Pd': 3.6, 'Cd': 2.1, 'In': 1.9,
       'Ta': 2.0, 'W': 2.2, 'Re': 2.4, 'Os': 2.6, 'Ir': 2.8, 'Pt': 3.0}

for key, value in UTM.items():
    Uvalues[key] = ':d,{},0'.format(value)


def is_relax_done(atoms, fmax=0.01, smax=0.002,
                  smask=np.array([1, 1, 1, 1, 1, 1])):
    f = atoms.get_forces()
    s = atoms.get_stress() * smask
    done = (f**2).sum(1).max() <= fmax**2 and abs(s).max() <= smax

    return done


class SpgAtoms(Atoms):

    @classmethod
    def from_atoms(cls, atoms):
        # Due to technicalities we cannot mess with the __init__ constructor
        # -> therefore we make our own
        return cls(atoms)

    def set_symmetries(self, symmetries, translations, atomsmap):
        self.op_scc = symmetries
        self.t_sc = translations
        self.op_svv = [np.linalg.inv(self.cell).dot(op_cc).dot(self.cell) for
                       op_cc in symmetries]
        self.nsym = len(symmetries)
        self.a_sa = atomsmap

    def get_stress(self, voigt=True, *args, **kwargs):
        sigma0_vv = Atoms.get_stress(self, voigt=False, *args, **kwargs)

        sigma_vv = np.zeros((3, 3))
        for op_vv in self.op_svv:
            sigma_vv += np.dot(np.dot(op_vv, sigma0_vv), op_vv.T)
        sigma_vv /= self.nsym

        if voigt:
            return sigma_vv.flat[[0, 4, 8, 5, 2, 1]]

        return sigma_vv

    def get_forces(self, *args, **kwargs):
        f0_av = Atoms.get_forces(self, *args, **kwargs)
        f_av = np.zeros_like(f0_av)
        for map_a, op_vv in zip(self.a_sa, self.op_svv):
            for a1, a2 in enumerate(map_a):
                f_av[a2] += np.dot(f0_av[a1], op_vv)
        f_av /= self.nsym
        return f_av


class myBFGS(BFGS):

    def log(self, forces=None, stress=None):
        if forces is None:
            forces = self.atoms.atoms.get_forces()
        if stress is None:
            stress = self.atoms.atoms.get_stress()
        fmax = sqrt((forces**2).sum(axis=1).max())
        smax = abs(stress).max()
        e = self.atoms.get_potential_energy(
            force_consistent=self.force_consistent)
        T = time.localtime()
        if self.logfile is not None:
            name = self.__class__.__name__
            if self.nsteps == 0:
                self.logfile.write(' ' * len(name) +
                                   '  {:<4} {:<8} {:<10} '.format('Step',
                                                                  'Time',
                                                                  'Energy') +
                                   '{:<10} {:<10}\n'.format('fmax',
                                                            'smax'))
                if self.force_consistent:
                    self.logfile.write(
                        '*Force-consistent energies used in optimization.\n')
            fc = '*' if self.force_consistent else ''
            self.logfile.write(f'{name}: {self.nsteps:<4} '
                               f'{T[3]:02d}:{T[4]:02d}:{T[5]:02d} '
                               f'{e:<10.6f}{fc} {fmax:<10.4f} {smax:<10.4f}\n')
            self.logfile.flush()


def relax(atoms, name, kptdensity=6.0, ecut=800, width=0.05, emin=-np.inf,
          smask=None, xc='PBE', plusu=False, dftd3=True, chargestate=0):
    import spglib

    if dftd3:
        from ase.calculators.dftd3 import DFTD3

    if smask is None:
        nd = int(np.sum(atoms.get_pbc()))
        if nd == 3:
            smask = [1, 1, 1, 1, 1, 1]
        elif nd == 2:
            smask = [1, 1, 0, 0, 0, 1]
        else:
            # nd == 1
            msg = 'Relax recipe not implemented for 1D structures'
            raise NotImplementedError(msg)

    from ase.calculators.calculator import kpts2sizeandoffsets
    size, _ = kpts2sizeandoffsets(density=kptdensity, atoms=atoms)
    kwargs = dict(txt=name + '.txt',
                  mode={'name': 'pw', 'ecut': ecut, 'dedecut': 'estimate'},
                  xc=xc,
                  basis='dzp',
                  symmetry={'symmorphic': False},
                  convergence={'forces': 1e-4},
                  kpts={'size': size, 'gamma': True},
                  occupations={'name': 'fermi-dirac', 'width': width},
                  charge=chargestate)

    if plusu:
        # Try to get U values from previous image
        try:
            u = ulmopen(f'{name}.traj')
            setups = u[-1].calculator.get('parameters', {})['setups']
            u.close()
        except (FileNotFoundError, KeyError, InvalidULMFileError):
            # Read from standard values
            symbols = set(atoms.get_chemical_symbols())
            setups = {symbol: Uvalues[symbol] for symbol in symbols
                      if symbol in Uvalues}
        kwargs['setups'] = setups
        world.barrier()

    from asr.calculators import get_calculator
    from gpaw.symmetry import atoms2symmetry
    symmetry = atoms2symmetry(atoms)
    atoms = SpgAtoms.from_atoms(atoms)
    atoms.set_symmetries(symmetries=symmetry.op_scc,
                         translations=symmetry.ft_sc,
                         atomsmap=symmetry.a_sa)
    dft = get_calculator()(**kwargs)
    if dftd3:
        calc = DFTD3(dft=dft)
    else:
        calc = dft
    atoms.calc = calc

    from asr.setup.symmetrize import atomstospgcell as ats
    spgname, number = spglib.get_spacegroup(ats(read('unrelaxed.json',
                                                     parallel=False)),
                                            symprec=1e-4,
                                            angle_tolerance=0.1).split()

    from ase.constraints import ExpCellFilter

    filter = ExpCellFilter(atoms, mask=smask)
    opt = myBFGS(filter,
                 logfile=name + '.log',
                 trajectory=Trajectory(name + '.traj', 'a', atoms))

    # fmax=0 here because we have implemented our own convergence criteria
    runner = opt.irun(fmax=0)
    for _ in runner:
        # Check that the symmetry has not been broken
        spgname2, number2 = spglib.get_spacegroup(ats(atoms),
                                                  symprec=1e-4,
                                                  angle_tolerance=0.1).split()

        if not number == number2:
            # Log the last step
            opt.log()
            opt.call_observers()
            msg = ('The symmetry was broken during the relaxation! '
                   f'The initial spacegroup was {spgname} {number} '
                   f'but it changed to {spgname2} {number2} during '
                   'the relaxation.')
            raise AssertionError(msg)

        if is_relax_done(atoms, fmax=0.01, smax=0.002, smask=smask):
            opt.log()
            opt.call_observers()
            break

    return atoms, calc, dft, kwargs


def BN_check():
    # Check that 2D-BN doesn't relax to its 3D form
    from asr.utils import read_json
    results = read_json('results-asr.relax.json')
    assert results['c'] > 5


tests = []
tests.append({'description': 'Test relaxation of Si.',
              'cli': ['asr run "setup.materials -s Si2"',
                      'ase convert materials.json unrelaxed.json',
                      'asr run "setup.params asr.relax:ecut 300 '
                      'asr.relax:kptdensity 2"',
                      'asr run "relax --nod3"',
                      'asr run database.fromtree',
                      'asr run "browser --only-figures"'],
              'results': [{'file': 'results-asr.relax.json',
                           'c': (3.88, 0.001)}]})
tests.append({'description': 'Test relaxation of Si (cores=2).',
              'cli': ['asr run "setup.materials -s Si2"',
                      'ase convert materials.json unrelaxed.json',
                      'asr run "setup.params asr.relax:ecut 300 '
                      'asr.relax:kptdensity 2"',
                      'asr run -p 2 "relax --nod3"',
                      'asr run database.fromtree',
                      'asr run "browser --only-figures"'],
              'results': [{'file': 'results-asr.relax.json',
                           'c': (3.88, 0.001)}]})
tests.append({'description': 'Test relaxation of 2D-BN.',
              'name': 'test_asr.relax_2DBN',
              'cli': ['asr run "setup.materials -s BN,natoms=2"',
                      'ase convert materials.json unrelaxed.json',
                      'asr run "setup.params asr.relax:ecut 300 '
                      'asr.relax:kptdensity 2"',
                      'asr run "relax --nod3"',
                      'asr run database.fromtree',
                      'asr run "browser --only-figures"'],
              'test': BN_check})


# Please note these are relative numbers that
# are multiplied on the original ones
known_exceptions = {KohnShamConvergenceError: {'kptdensity': 1.5,
                                               'width': 0.5}}


@command('asr.relax',
         known_exceptions=known_exceptions,
         tests=tests,
         resources='24:10h')
@option('--ecut',
        help='Energy cutoff in electronic structure calculation')
<<<<<<< HEAD
@option('--kptdensity', default=6.0,
        help='Kpoint density')
@option('-U', '--plusu', help='Do +U calculation',
        is_flag=True)
@option('--xc', default='PBE', help='XC-functional')
@option('--d3/--nod3', default=True, help='Relax with vdW D3')
@option('--width', default=0.05,
        help='Fermi-Dirac smearing temperature')
@option('--readout_charge', help='Read out chargestate from params.json',
        default=False)
def main(plusu, ecut, kptdensity, xc, d3, width, readout_charge):
=======
@option('--kptdensity', help='Kpoint density')
@option('-U', '--plusu', help='Do +U calculation', is_flag=True)
@option('--xc', help='XC-functional')
@option('--d3/--nod3', help='Relax with vdW D3')
@option('--width', help='Fermi-Dirac smearing temperature')
def main(plusu=False, ecut=800, kptdensity=6.0, xc='PBE', d3=True, width=0.05):
>>>>>>> dcda3e11
    """Relax atomic positions and unit cell.

    By default, this recipe takes the atomic structure in 'unrelaxed.json'
    and relaxes the structure including the DFTD3 van der Waals
    correction. The relaxed structure is saved to `structure.json` which can be
    processed by other recipes.

    \b
    Examples:
    Relax without using DFTD3
        asr run relax --nod3
    Relax using the LDA exchange-correlation functional
        asr run relax --xc LDA
    """
    from asr.utils import read_json

    msg = ('You cannot already have a structure.json file '
           'when you relax a structure, because this is '
           'what the relax recipe is supposed to produce. You should '
           'name your original/start structure "unrelaxed.json!"')
    assert not Path('structure.json').is_file(), msg
    try:
        atoms = read('relax.traj')
    except (IOError, UnknownFileTypeError):
        atoms = read('unrelaxed.json', parallel=False)

    # Read out chargestate from params.json if specified as option
    if readout_charge:
        setup_params = read_json('params.json')
        chargestate = setup_params.get('charge')
        print('INFO: chargestate {}'.format(chargestate))
    else:
        chargestate = 0

    # Relax the structure
    atoms, calc, dft, kwargs = relax(atoms, name='relax', ecut=ecut,
                                     kptdensity=kptdensity, xc=xc,
                                     plusu=plusu, dftd3=d3, width=width,
                                     chargestate=chargestate)

    edft = dft.get_potential_energy(atoms)
    etot = atoms.get_potential_energy()

    # Save atomic structure
    write('structure.json', atoms)

    from asr.utils import write_json
    write_json('gs_params.json', kwargs)

    # Get setup fingerprints
    fingerprint = {}
    for setup in dft.setups:
        fingerprint[setup.symbol] = setup.fingerprint

    cellpar = atoms.cell.cellpar()
    results = {'etot': etot,
               'edft': edft,
               'a': cellpar[0],
               'b': cellpar[1],
               'c': cellpar[2],
               'alpha': cellpar[3],
               'beta': cellpar[4],
               'gamma': cellpar[5],
               'spos': atoms.get_scaled_positions(),
               'symbols': atoms.get_chemical_symbols(),
               '__key_descriptions__':
               {'etot': 'Total energy [eV]',
                'edft': 'DFT total energy [eV]',
                'spos': 'Array: Scaled positions',
                'symbols': 'Array: Chemical symbols',
                'a': 'Cell parameter a [Ang]',
                'b': 'Cell parameter b [Ang]',
                'c': 'Cell parameter c [Ang]',
                'alpha': 'Cell parameter alpha [deg]',
                'beta': 'Cell parameter beta [deg]',
                'gamma': 'Cell parameter gamma [deg]'},
               '__setup_fingerprints__': fingerprint}
    return results


if __name__ == '__main__':
    main.cli()<|MERGE_RESOLUTION|>--- conflicted
+++ resolved
@@ -254,26 +254,14 @@
          resources='24:10h')
 @option('--ecut',
         help='Energy cutoff in electronic structure calculation')
-<<<<<<< HEAD
-@option('--kptdensity', default=6.0,
-        help='Kpoint density')
-@option('-U', '--plusu', help='Do +U calculation',
-        is_flag=True)
-@option('--xc', default='PBE', help='XC-functional')
-@option('--d3/--nod3', default=True, help='Relax with vdW D3')
-@option('--width', default=0.05,
-        help='Fermi-Dirac smearing temperature')
-@option('--readout_charge', help='Read out chargestate from params.json',
-        default=False)
-def main(plusu, ecut, kptdensity, xc, d3, width, readout_charge):
-=======
 @option('--kptdensity', help='Kpoint density')
 @option('-U', '--plusu', help='Do +U calculation', is_flag=True)
 @option('--xc', help='XC-functional')
 @option('--d3/--nod3', help='Relax with vdW D3')
 @option('--width', help='Fermi-Dirac smearing temperature')
-def main(plusu=False, ecut=800, kptdensity=6.0, xc='PBE', d3=True, width=0.05):
->>>>>>> dcda3e11
+@option('--readout_charge', help='Read out chargestate from params.json')
+def main(plusu=False, ecut=800, kptdensity=6.0, xc='PBE', d3=True, width=0.05,
+         readout_charge=False):
     """Relax atomic positions and unit cell.
 
     By default, this recipe takes the atomic structure in 'unrelaxed.json'
