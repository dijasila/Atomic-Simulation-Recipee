--- conflicted
+++ resolved
@@ -49,14 +49,10 @@
 
 import numpy as np
 from ase import Atoms
-from ase.calculators.calculator import PropertyNotImplementedError
 from ase.io import Trajectory, write
 from ase.optimize.bfgs import BFGS
-<<<<<<< HEAD
-=======
 from ase.utils import IOContext
 from ase.calculators.calculator import PropertyNotImplementedError
->>>>>>> 6f7191fa
 
 from asr.core import (ASRResult, AtomsFile, DictStr, command, option,
                       prepare_result)
@@ -64,7 +60,7 @@
 
 class BrokenSymmetryError(Exception):
     pass
-from gpaw import MixerDif
+
 
 Uvalues = {}
 
@@ -186,7 +182,8 @@
             self.logfile.flush()
 
 
-def relax(atoms, tmp_atoms_file, emin=-np.inf, smask=None, dftd3=True,
+def relax(atoms, tmp_atoms_file,
+          logfile, trajectory, emin=-np.inf, smask=None, dftd3=True,
           fixcell=False, allow_symmetry_breaking=False, dft=None,
           fmax=0.01, enforce_symmetry=False):
 
@@ -224,18 +221,14 @@
 
     # We are fixing atom=0 to reduce computational effort
     from ase.constraints import ExpCellFilter
-    filter = ExpCellFilter(atoms, mask=smask)
-    logfile = Path(tmp_atoms_file).with_suffix('.log').name
-
-    with Trajectory(tmp_atoms_file, 'a', atoms) as trajfile, \
-         myBFGS(filter,
+    cellfilter = ExpCellFilter(atoms, mask=smask)
+
+    with myBFGS(cellfilter,
                 logfile=logfile,
-                trajectory=trajfile) as opt:
+                trajectory=trajectory) as opt:
 
         # fmax=0 here because we have implemented our own convergence criteria
-        runner = opt.irun(fmax=0)
-
-        for _ in runner:
+        for _ in opt.irun(fmax=0):
             # Check that the symmetry has not been broken
             newdataset = atoms2symmetry(atoms,
                                         tolerance=1e-3,
@@ -383,9 +376,13 @@
     if tmp_atoms is not None:
         atoms = tmp_atoms
 
-    # Make our own copy
     atoms = atoms.copy()
-    if not atoms.has('initial_magmoms') or calculator.get('spinpol'):
+    if atoms.has('initial_magmoms'):
+        initially_spinpol = any(atoms.get_initial_magnetic_moments())
+    else:
+        # We don't know whether the system is spin polarized,
+        # so we must assume it is.
+        initially_spinpol = True
         set_initial_magnetic_moments(atoms)
 
     calculatorname = calculator.pop('name')
@@ -405,35 +402,50 @@
                  'a 2D material!')
             calculator['poissonsolver'] = {'dipolelayer': 'xy'}
 
-    calc = Calculator(**calculator, mixer=MixerDif(), maxiter=-350)
-    # Relax the structure
-
     def do_relax():
         return relax(atoms, tmp_atoms_file=tmp_atoms_file, dftd3=d3,
                      fixcell=fixcell,
+                     logfile=logfile,
+                     trajectory=trajectory,
                      allow_symmetry_breaking=allow_symmetry_breaking,
                      dft=calc, fmax=fmax, enforce_symmetry=enforce_symmetry)
 
-    atoms = do_relax()
-
-    # If the maximum magnetic moment on all atoms is big then
-    try:
-        magmoms = atoms.get_magnetic_moments()
-    except PropertyNotImplementedError:
-        # We assume this means that the magnetic moments are zero
-        # for this calculator.
-        magmoms = np.zeros(len(atoms))
-
-    if not abs(magmoms).max() > 0.1:
-        atoms.set_initial_magnetic_moments([0] * len(atoms))
+    # Previously the relax recipe would open the text file twice and
+    # overwrite itself, except the files wouldn't be flushed at the
+    # right time so actually both were likely flushed simultaneously,
+    # leading to unreliable logfiles.
+    #
+    # We want a new text file only if the relaxation starts from scratch,
+    # and we prefer to open the file only once.
+    #
+    # Also, since we don't trust calc.set() etc., we create two different
+    # calculators instead of reusing the same one.
+    #
+    # Turns out the ASE paropen() implementation does not recognize
+    # the 'a' flag, so we have to roll our own.
+    txt = calculator.pop('txt', '-')
+    if tmp_atoms is None:
+        open_mode = 'w'
+    else:
+        open_mode = 'a'
+
+    logfile = Path(tmp_atoms_file).with_suffix('.log')
+
+    with IOContext() as io:
+        # XXX Not so nice to have special cases
+        if calculatorname == 'gpaw':
+            calculator['txt'] = io.openfile(txt, mode=open_mode)
+        logfile = io.openfile(logfile, mode=open_mode)
+        trajectory = io.closelater(Trajectory(tmp_atoms_file, mode=open_mode))
+
+        # TODO: Perform actual GPAW computations in a separate process.
+        # This should simplify the hacky IO handling here by forcing
+        # proper GC, flushing and closing in that process.
+
         calc = Calculator(**calculator)
-        # Relax the structure
+
         atoms = do_relax()
 
-<<<<<<< HEAD
-    edft = calc.get_potential_energy(atoms)
-    etot = atoms.get_potential_energy()
-=======
         # If the maximum magnetic moment on all atoms is big then
         if initially_spinpol:
             magmoms = atoms.get_magnetic_moments()
@@ -472,7 +484,6 @@
             # (Also, when testing we do not always have __del__.)
             if hasattr(calc, '__del__'):
                 calc.__del__()
->>>>>>> 6f7191fa
 
     write('structure.json', atoms)
 
