from ase.io import read
from asr.core import command, option, ASRResult, prepare_result, read_json
from asr.database.browser import make_panel_description, href
import spglib as spg
import typing
import numpy as np
import warnings
from pathlib import Path
from ase import Atoms


panel_description = make_panel_description(
    """
Analysis of defect states localized inside the pristine bandgap (energetics and
 symmetry).
""",
    articles=[
        href("""S. Kaappa et al. Point group symmetry analysis of the electronic structure
of bare and protected nanocrystals, J. Phys. Chem. A, 122, 43, 8576 (2018)""",
             'https://doi.org/10.1021/acs.jpca.8b07923'),
    ],
)


def get_number_of_rows(res, spin, vbm, cbm):
    counter = 0
    for i in range(len(res)):
        if (int(res[i]['spin']) == spin
           and res[i]['energy'] < cbm
           and res[i]['energy'] > vbm):
            counter += 1

    return counter


def get_matrixtable_array(state_results, vbm, cbm, ef,
                          spin, style):
    Nrows = get_number_of_rows(state_results, spin, vbm, cbm)
    state_array = np.empty((Nrows, 5), dtype='object')
    rowlabels = []
    spins = []
    energies = []
    symlabels = []
    accuracies = []
    loc_ratios = []
    for i, row in enumerate(state_results):
        rowname = f"{int(state_results[i]['state']):.0f}"
        label = str(state_results[i]['best'])
        labelstr = label.lower()
        splitstr = list(labelstr)
        if len(splitstr) == 2:
            labelstr = f'{splitstr[0]}<sub>{splitstr[1]}</sub>'
        if state_results[i]['energy'] < cbm and state_results[i]['energy'] > vbm:
            if int(state_results[i]['spin']) == spin:
                rowlabels.append(rowname)
                spins.append(f"{int(state_results[i]['spin']):.0f}")
                energies.append(f"{state_results[i]['energy']:.2f}")
                if style == 'symmetry':
                    symlabels.append(labelstr)
                    accuracies.append(f"{state_results[i]['error']:.2f}")
                    loc_ratios.append(f"{state_results[i]['loc_ratio']:.2f}")
    state_array = np.empty((Nrows, 5), dtype='object')
    rowlabels.sort(reverse=True)

    for i in range(Nrows):
        state_array[i, 1] = spins[i]
        if style == 'symmetry':
            state_array[i, 0] = symlabels[i]
            state_array[i, 2] = accuracies[i]
            state_array[i, 3] = loc_ratios[i]
        state_array[i, 4] = energies[i]
    state_array = state_array[state_array[:, -1].argsort()]

    return state_array, rowlabels


def get_symmetry_tables(state_results, vbm, cbm, row, style):
    from asr.database.browser import matrixtable

    state_tables = []
    gsdata = row.data.get('results-asr.gs.json')
    eref = row.data.get('results-asr.get_wfs.json')['eref']
    ef = gsdata['efermi'] - eref

    E_hls = []
    for spin in range(2):
        state_array, rowlabels = get_matrixtable_array(
            state_results, vbm, cbm, ef, spin, style)
        if style == 'symmetry':
            delete = [2]
            columnlabels = ['Symmetry',
                            'Spin',
                            'Localization ratio',
                            'Energy [eV]']
        elif style == 'state':
            delete = [0, 2, 3]
            columnlabels = ['Spin',
                            'Energy [eV]']

        N_homo = 0
        N_lumo = 0
        for i in range(len(state_array)):
            if float(state_array[i, 4]) > ef:
                N_lumo += 1

        E_homo = vbm
        E_lumo = cbm
        for i in range(len(state_array)):
            if float(state_array[i, 4]) > ef:
                rowlabels[i] = f'LUMO+{N_lumo - 1}'
                N_lumo = N_lumo - 1
                if N_lumo == 0:
                    rowlabels[i] = 'LUMO'
                    E_lumo = float(state_array[i, 4])
            elif float(state_array[i, 4]) <= ef:
                rowlabels[i] = f'HOMO-{N_homo}'
                if N_homo == 0:
                    rowlabels[i] = 'HOMO'
                    E_homo = float(state_array[i, 4])
                N_homo = N_homo + 1
        E_hl = E_lumo - E_homo
        E_hls.append(E_hl)

        state_array = np.delete(state_array, delete, 1)
        state_table = matrixtable(state_array,
                                  digits=None,
                                  title='Orbital',
                                  columnlabels=columnlabels,
                                  rowlabels=rowlabels)
        state_tables.append(state_table)

    transition_table = get_transition_table(row, E_hls)

    return state_tables, transition_table


def get_transition_table(row, E_hls):
    """Create table for HOMO-LUMO transition in both spin channels."""
    from asr.database.browser import table, describe_entry

    transition_table = table(row, 'Kohn-Sham HOMO-LUMO gap', [])
    for i, element in enumerate(E_hls):
        transition_table['rows'].extend(
            [[describe_entry(f'Spin {i}',
                             f'KS HOMO-LUMO gap for spin {i} channel.'),
              f'{element:.2f} eV']])

    return transition_table


def get_summary_table(result, row):
    from asr.database.browser import table
    from asr.structureinfo import get_spg_href, describe_pointgroup_entry

    spglib = get_spg_href('https://spglib.github.io/spglib/')
    basictable = table(row, 'Defect properties', [])
    pg_string = result.defect_pointgroup
    pg_strlist = list(pg_string)
    sub = ''.join(pg_strlist[1:])
    pg_string = f'{pg_strlist[0]}<sub>{sub}</sub>'
    pointgroup = describe_pointgroup_entry(spglib)
    basictable['rows'].extend(
        [[pointgroup, pg_string]])

    return basictable


def webpanel(result, row, key_descriptions):
    from asr.database.browser import (WebPanel,
                                      describe_entry,
                                      fig)

    description = describe_entry('One-electron states', panel_description)
    basictable = get_summary_table(result, row)

    vbm = result.pristine['vbm']
    cbm = result.pristine['cbm']
    if result.symmetries[0]['best'] is None:
        warnings.warn("no symmetry analysis present for this defect. "
                      "Only plot gapstates!", UserWarning)
        style = 'state'
    else:
        style = 'symmetry'

    state_tables, transition_table = get_symmetry_tables(
        result.symmetries, vbm, cbm, row, style=style)
    panel = WebPanel(description,
                     columns=[[state_tables[0],
                               fig('ks_gap.png')],
                              [state_tables[1], transition_table]],
                     plot_descriptions=[{'function': plot_gapstates,
                                         'filenames': ['ks_gap.png']}],
                     sort=30)

    summary = {'title': 'Summary',
               'columns': [[basictable], []],
               'sort': 2}

    return [panel, summary]


@prepare_result
class IrrepResult(ASRResult):
    """Container for results of an individual irreproducible representation."""

    sym_name: str
    sym_score: float

    key_descriptions: typing.Dict[str, str] = dict(
        sym_name='Name of the irreproducible representation.',
        sym_score='Score of the respective representation.')


@prepare_result
class SymmetryResult(ASRResult):
    """Container for symmetry results for a given state."""

    irreps: typing.List[IrrepResult]
    best: str
    error: float
    loc_ratio: float
    state: int
    spin: int
    energy: float

    key_descriptions: typing.Dict[str, str] = dict(
        irreps='List of irreproducible representations and respective scores.',
        best='Irreproducible representation with the best score.',
        error='Error of identification of the best irreproducible representation.',
        loc_ratio='Localization ratio for a given state.',
        state='Index of the analyzed state.',
        spin='Spin of the analyzed state (0 or 1).',
        energy='Energy of specific state aligned to pristine semi-core state [eV].'
    )


@prepare_result
class PristineResult(ASRResult):
    """Container for pristine band edge results."""

    vbm: float
    cbm: float
    gap: float

    key_descriptions: typing.Dict[str, str] = dict(
        vbm='Energy of the VBM (ref. to the vacuum level in 2D) [eV].',
        cbm='Energy of the CBM (ref. to the vacuum level in 2D) [eV].',
        gap='Energy of the bandgap [eV].')


@prepare_result
class Result(ASRResult):
    """Container for main results for asr.analyze_state."""

    defect_pointgroup: str
    defect_center: typing.Tuple[float, float, float]
    defect_name: str
    symmetries: typing.List[SymmetryResult]
    pristine: PristineResult

    key_descriptions: typing.Dict[str, str] = dict(
        defect_pointgroup='Point group in Schoenflies notation.',
        defect_center='Position of the defect [Å, Å, Å].',
        defect_name='Name of the defect ({type}_{position})',
        symmetries='List of SymmetryResult objects for all states.',
        pristine='PristineResult container.'
    )

    formats = {'ase_webpanel': webpanel}


@command(module='asr.defect_symmetry')
<<<<<<< HEAD
#         requires=['structure.json'],
#         dependencies=['asr.get_wfs'],
#         resources='1:1h',
#         returns=Result)
=======
# requires=['structure.json'],
# dependencies=['asr.get_wfs'],
# resources='1:1h',
# returns=Result
>>>>>>> 4eb22b00
@option('--primitivefile', help='Path to the primitive structure file.',
        type=str)
@option('--pristinefile', help='Path to the pristine supercell file'
        '(needs to be of the same shape as structure.json).', type=str)
@option('--unrelaxedfile', help='Path to an the unrelaxed '
        'supercell file (only needed if --mapping is set).', type=str)
@option('--mapping/--no-mapping', help='Choose mapping if defect '
        'supercells are created with the general algorithm of '
        'asr.setup.defects, or if non-uniform supercells are used.'
        ' Use --no-mapping otherwise.', is_flag=True)
@option('--radius', help='Radius around the defect where the wavefunction '
        'gets analyzed.', type=float)
def main(primitivefile: str = 'primitive.json',
         pristinefile: str = 'pristine.json',
         unrelaxedfile: str = 'NO',
         mapping: bool = False,
         radius: float = 2.0) -> Result:
    """
    Analyze defect wavefunctions and their symmetries.

    Note, that you need to set up your folder structure with
    asr.setup.defects in order to correctly run this recipe. Furthermore,
    run asr.get_wfs beforehand to write out the needed wavefunctions.
    """
    from ase.io.cube import read_cube_data
    from gpaw import restart
    from gpaw.point_groups import SymmetryChecker, point_group_names

    # define path of the current directory, and initialize DefectInfo class
    defectdir = Path('.')
    defectinfo = DefectInfo(defectpath=defectdir)

    # everything where files are handled: input structures, wf_results,
    # calculator and cubefilepaths
    structurefile = 'structure.json'
    structure, unrelaxed, primitive, pristine = check_and_return_input(
        structurefile, unrelaxedfile, primitivefile, pristinefile)
    wf_result = read_json('results-asr.get_wfs.json')
    pris_result = get_pristine_result()
    atoms, calc = restart('gs.gpw', txt=None)
    cubefilepaths = list(defectdir.glob('*.cube'))
    if len(cubefilepaths) == 0:
        raise FileNotFoundError('WARNING: no cube files available in this '
                                'folder!')

    # construct mapped structure, or return relaxed defect structure in
    # case mapping is not needed
    if mapping:
        mapped_structure = get_mapped_structure(structure,
                                                unrelaxed,
                                                primitive,
                                                pristine,
                                                defectinfo)
    else:
        mapped_structure = structure.copy()

    # return point group of the defect structure
    point_group = get_spg_symmetry(mapped_structure)

    # evaluate coordinates of defect in the supercell
    defecttype, defectpos = defectinfo.get_defect_type_and_kind()
    defectname = defectinfo.get_defect_name()
    center = return_defect_coordinates(structure, primitive, pristine, defectinfo)
    print(f'INFO: defect position: {center}, structural symmetry: {point_group}')

    # symmetry analysis only for point groups implemented in GPAW
    if point_group in point_group_names:
        checker = SymmetryChecker(point_group, center, radius=radius)

    # loop over cubefiles to save symmetry results
    symmetry_results = []
    for cubefilepath in cubefilepaths:
        cubefilename = str(cubefilepath)
        wfcubefile = WFCubeFile.fromfilename(cubefilename)
        res_wf = find_wf_result(wf_result, wfcubefile.band, wfcubefile.spin)
        energy = res_wf['energy']
        # calculate localization ratio
        wf, atoms = read_cube_data(wfcubefile.filename)
        localization = get_localization_ratio(atoms, wf, calc)
        # only evaluate 'best' and 'error' for knows point groups
        if point_group in point_group_names:
            dct = checker.check_function(wf, (atoms.cell.T / wf.shape).T)
            best = dct['symmetry']
            error = (np.array(list(dct['characters'].values()))**2).sum()
            irrep_results = []
            for element in dct['characters']:
                irrep_result = IrrepResult.fromdata(
                    sym_name=element, sym_score=dct['characters'][element])
                irrep_results.append(irrep_result)
        # otherwise, set irrep results and 'best', 'error' to None
        else:
            irrep_results = [IrrepResult.fromdata(
                sym_name=None,
                sym_score=None)]
            best = None
            error = None

        symmetry_result = SymmetryResult.fromdata(irreps=irrep_results,
                                                  best=best,
                                                  error=error,
                                                  loc_ratio=localization,
                                                  state=wfcubefile.band,
                                                  spin=wfcubefile.spin,
                                                  energy=energy)
        symmetry_results.append(symmetry_result)

    return Result.fromdata(
        defect_pointgroup=point_group,
        defect_center=center,
        defect_name=defectname,
        symmetries=symmetry_results,
        pristine=pris_result)


def get_spin_and_band(wf_file):
    """Extract spin and band index from cube file name."""
    spin = str(wf_file)[str(wf_file).find('_') + 1]
    band = str(wf_file)[str(wf_file).find('.') + 1: str(wf_file).find('_')]

    return int(spin), int(band)


def get_pristine_result():
    """
    Return PristineResult object.

    In 2D, the reference will be the vacuum level of the pristine calculation.
    In 3D, the reference will be None (vacuum level doesn't make sense here).
    """
    from asr.core import read_json

    try:
        p = Path('.')
        pris = list(p.glob('./../../defects.pristine_sc*'))[0]
        res_pris = read_json(pris / 'results-asr.gs.json')
    except FileNotFoundError as err:
        msg = ('ERROR: does not find pristine results. Did you run setup.defects '
               'and calculate the ground state for the pristine system?')
        raise RuntimeError(msg) from err

    ref_pris = res_pris['evac']
    if ref_pris is None:
        ref_pris = 0

    return PristineResult.fromdata(
        vbm=res_pris['vbm'] - ref_pris,
        cbm=res_pris['cbm'] - ref_pris,
        gap=res_pris['gap'])


def get_localization_ratio(atoms, wf, calc):
    """
    Return the localization ratio of the wavefunction.

    It is defined as the volume of the cell divided the
    integral of the fourth power of the wavefunction.
    """
    assert wf.size == np.prod(calc.wfs.gd.N_c), (
        'grid points in wf cube file and calculator '
        'are not the same!')

    dv = atoms.cell.volume / wf.size
    V = atoms.get_volume()

    IPR = 1 / ((wf**4).sum() * dv)
    local_ratio = V / IPR

    return local_ratio


def find_wf_result(wf_result, state, spin):
    """Read in results of asr.get_wfs and returns WaveFunctionResult."""
    wfs = wf_result['wfs']
    for wf in wfs:
        if wf['state'] == state and wf['spin'] == spin:
            return wf

    raise Exception('ERROR: can not find corresponging wavefunction result for '
                    f'wavefunction no. {state}/{spin}!')


def get_mapped_structure(structure, unrelaxed, primitive, pristine, defectinfo):
    """Return centered and mapped structure."""
    vac = defectinfo.is_vacancy
    done = False
    for delta in [0, 0.03, 0.5, 0.1, -0.03, -0.1]:
        for cutoff in np.arange(0.1, 0.81, 0.05):
            for threshold in [0.99, 1.01]:
                translation = return_defect_coordinates(structure, primitive,
                                                        pristine, defectinfo)
                rel_struc, ref_struc, artificial, N = recreate_symmetric_cell(
                    structure,
                    unrelaxed,
                    primitive,
                    pristine,
                    translation,
                    delta)
                indexlist = compare_structures(artificial, ref_struc, cutoff)
                del ref_struc[indexlist]
                del rel_struc[indexlist]
                indexlist = indexlist_cut_atoms(ref_struc, threshold)
                del ref_struc[indexlist]
                del rel_struc[indexlist]
                if conserved_atoms(ref_struc, primitive, N, vac):
                    done = True
                    break
            if done:
                break
        if done:
            break
    if not done:
        raise ValueError('number of atoms wrong! Mapping not correct!')

    return rel_struc


def get_spg_symmetry(structure, symprec=0.1):
    """Return the symmetry of a given structure evaluated with spglib."""
    spg_sym = spg.get_spacegroup(structure, symprec=symprec, symbol_type=1)

    return spg_sym.split('^')[0]


def conserved_atoms(ref_struc, primitive, N, is_vacancy):
    """Return whether number of atoms is correct after the mapping or not."""
    if is_vacancy:
        removed = 1
    else:
        removed = 0

    if len(ref_struc) == (N * N * len(primitive) - removed):
        print('INFO: number of atoms correct after mapping.')
        return True
    else:
        return False


def indexlist_cut_atoms(structure, threshold):
    indexlist = []
    pos = structure.get_scaled_positions(wrap=False)
    for i in range(len(structure)):
        # save indices that are outside the new cell
        if abs(max(pos[i]) > threshold) or min(pos[i]) < 1 - threshold:
            indexlist.append(i)

    return indexlist


def compare_structures(ref_atoms, atoms, cutoff):
    from ase.neighborlist import neighbor_list

    tmp_atoms = atoms + ref_atoms
    nl = neighbor_list('i', tmp_atoms, cutoff=cutoff)
    rmindexlist = []
    for i in range(len(atoms)):
        if i not in nl:
            rmindexlist.append(i)

    return rmindexlist


def recreate_symmetric_cell(structure, unrelaxed, primitive, pristine,
                            translation, delta):
    """
    Recreate a symmetric supercell with atomic positions of the general supercell.

    Function that analyses supercell created by the general algorithm and
    creates symmetric supercell with the atomic positions of the general
    supercell.

    Note: The atoms are not correctly mapped in yet, and also the number
    of atoms is not correct here. It is done in the mapping functions.
    """
    reference = primitive.copy()
    N = get_supercell_shape(primitive, pristine)
    reference = reference.repeat((N, N, 1))
    cell = reference.get_cell()
    scell = structure.get_cell()

    # create intermediate big structure for the relaxed structure
    bigatoms_rel = structure.repeat((5, 5, 1))
    positions = bigatoms_rel.get_positions()
    positions += [-translation[0], -translation[1], 0]
    positions += -2.0 * scell[0] - 1.0 * scell[1]
    positions += (0.5 + delta) * cell[0] + (0.5 + delta) * cell[1]
    kinds = bigatoms_rel.get_chemical_symbols()
    rel_struc = Atoms(symbols=kinds, positions=positions, cell=cell)

    # create intermediate big structure for the unrelaxed structure
    bigatoms_rel = unrelaxed.repeat((5, 5, 1))
    positions = bigatoms_rel.get_positions()
    positions += [-translation[0], -translation[1], 0]
    positions += -2.0 * scell[0] - 1.0 * scell[1]
    positions += (0.5 + delta) * cell[0] + (0.5 + delta) * cell[1]
    kinds = bigatoms_rel.get_chemical_symbols()
    ref_struc = Atoms(symbols=kinds, positions=positions, cell=cell)

    refpos = reference.get_positions()
    refpos += [-translation[0], -translation[1], 0]
    refpos += (0.5 + delta) * cell[0] + (0.5 + delta) * cell[1]
    reference.set_positions(refpos)
    reference.wrap()

    return rel_struc, ref_struc, reference, N


def get_supercell_shape(primitive, pristine):
    """
    Calculate which (NxNx1) supercell would be closest to the given supercell.

    Returns: N
    """
    N = len(pristine) / len(primitive)
    N = int(np.floor(np.sqrt(N)))
    reconstruct = primitive.copy()
    reconstruct = reconstruct.repeat((N, N, 1))
    rcell = reconstruct.get_cell()
    pcell = pristine.get_cell()

    for size in range(N, 0, -1):
        suits = True
        reconstruct = primitive.repeat((size, size, 1))
        rcell = reconstruct.get_cell()
        for i in range(3):
            if rcell[i, i] > pcell[i, i]:
                suits = False
                break
        if suits:
            return size

    return size


class WFCubeFile:
    """Class containing functionalities about WFs and file I/O."""

    def __init__(self, spin, band, wf_data=None, calc=None):
        self.spin = spin
        assert spin in [0, 1], 'spin can only be zero or one!'
        self.band = band
        assert band >= 0, 'negative band indices are not allowed!'
        self.wf_data = wf_data
        self.calc = calc

    @classmethod
    def fromfilename(cls, filename):
        band_spin = filename.split('.')[1]
        band = int(band_spin.split('_')[0])
        spin = int(band_spin.split('_')[1])

        return cls(spin=spin, band=band)

    @property
    def filename(self):
        return f'wf.{self.band}_{self.spin}.cube'

    def write_to_cubefile(self):
        from ase.io import write

        assert (self.wf_data is not None and self.calc is not None), (
            'calculator and wavefunction data needed to write cubefile!')

        write(self.filename, self.calc.atoms, data=self.wf_data)

    def get_wavefunction_from_calc(self):
        assert self.calc is not None, ('initialize WFCubeFile class with a '
                                       'calculator to obtain wavefunction!')
        wf = self.calc.get_pseudo_wave_function(band=self.band, spin=self.spin)
        self.wf_data = wf


class DefectInfo:
    """Class containing all information about a specific single defect."""

    def __init__(self,
                 defectpath=None,
                 defecttype=None,
                 defectkind=None,
                 defectname=None):
        if defectpath is None:
            if defectname is None:
                assert (defecttype is not None and defectkind is not None), (
                    'DefectInfo class either needs a defect path (from asr.setup.'
                    'defects) or a defecttype and defectposition passed to it!')
                self.defecttype = defecttype
                self.defectkind = defectkind
            else:
                assert len(defectname.split('_')) == 2, (
                    'Defect name has to be of the following structure: '
                    f'"<defecttype>_<defectkind>"')
                self.defecttype = defectname.split('_')[0]
                self.defectkind = defectname.split('_')[1]
        else:
            self.defecttype, self.defectkind = self._get_defect_type_and_kind_from_path(
                defectpath)
        self.defectpath = defectpath
        self.defectname = f'{self.defecttype}_{self.defectkind}'

    def _get_defect_type_and_kind_from_path(self, defectpath):
        """Return defecttype, and kind."""
        complete_defectpath = Path(defectpath.absolute())
        dirname = complete_defectpath.parent.name
        defect_tokens = dirname.split('_')
        defecttype = defect_tokens[-2].split('.')[-1]
        defectkind = defect_tokens[-1]

        return defecttype, defectkind

    def get_defect_type_and_kind(self):
        deftype = self.defecttype
        defkind = self.defectkind

        return deftype, defkind

    def get_defect_name(self):
        return self.defectname

    @property
    def is_vacancy(self):
        return self.defecttype == 'v'


def return_defect_coordinates(structure, primitive, pristine, defectinfo):
    """Return the coordinates of the present defect."""
    from asr.get_wfs import return_defect_index

    defect_index, _ = return_defect_index(defectinfo, primitive, structure)
    pos = pristine.get_positions()[defect_index]

    return pos


def draw_band_edge(energy, edge, color, *, offset=2, ax):
    if edge == 'vbm':
        eoffset = energy - offset
        elabel = energy - offset / 2
    elif edge == 'cbm':
        eoffset = energy + offset
        elabel = energy + offset / 2

    ax.plot([0, 1], [energy] * 2, color='black', zorder=1)
    ax.fill_between([0, 1], [energy] * 2, [eoffset] * 2, color='grey', alpha=0.5)
    ax.text(0.5, elabel, edge.upper(), color='w', weight='bold', ha='center',
            va='center')


class Level:
    """Class to draw a single defect state level in the gap."""

    def __init__(self, energy, spin, deg, off, size=0.05, ax=None):
        self.size = size
        self.energy = energy
        self.ax = ax
        self.spin = spin
        self.deg = deg
        assert deg in [1, 2], ('only degeneracies up to two are '
                               'implemented!')
        self.off = off
        self.relpos = self.get_relative_position(self.spin, self.deg, self.off)

    def get_relative_position(self, spin, deg, off):
        """Set relative position of the level based on spin, degeneracy and offset."""
        xpos_deg = [[1 / 8, 3 / 8], [5 / 8, 7 / 8]]
        xpos_nor = [1 / 4, 3 / 4]
        if deg == 2:
            relpos = xpos_deg[spin][off]
        elif deg == 1:
            relpos = xpos_nor[spin]

        return relpos

    def draw(self):
        """Draw the defect state according to spin and degeneracy."""
        pos = [self.relpos - self.size, self.relpos + self.size]
        self.ax.plot(pos, [self.energy] * 2, '-k')

    def add_occupation(self, length):
        """Draw an arrow if the defect state if occupied."""
        updown = [1, -1][self.spin]
        self.ax.arrow(self.relpos,
                      self.energy - updown * length / 2,
                      0,
                      updown * length,
                      head_width=0.01,
                      head_length=length / 5, fc='C3', ec='C3')

    def add_label(self, label, static=None):
        """Add symmetry label of the irrep of the point group."""
        shift = self.size / 5
        labelcolor = 'C3'
        if static is None:
            labelstr = label.lower()
            splitstr = list(labelstr)
            if len(splitstr) == 2:
                labelstr = f'{splitstr[0]}$_{splitstr[1]}$'
        else:
            labelstr = 'a'

        if (self.off == 0 and self.spin == 0):
            xpos = self.relpos - self.size - shift
            ha = 'right'
        if (self.off == 0 and self.spin == 1):
            xpos = self.relpos + self.size + shift
            ha = 'left'
        if (self.off == 1 and self.spin == 0):
            xpos = self.relpos - self.size - shift
            ha = 'right'
        if (self.off == 1 and self.spin == 1):
            xpos = self.relpos + self.size + shift
            ha = 'left'
        self.ax.text(xpos,
                     self.energy,
                     labelstr,
                     va='center', ha=ha,
                     color=labelcolor)


def plot_gapstates(row, fname):
    from matplotlib import pyplot as plt

    data = row.data.get('results-asr.defect_symmetry.json')
    gsdata = row.data.get('results-asr.gs.json')

    fig, ax = plt.subplots()

    # extract pristine data
    evbm = data.pristine.vbm
    ecbm = data.pristine.cbm
    gap = data.pristine.gap
    eref = row.data.get('results-asr.get_wfs.json')['eref']
    ef = gsdata['efermi'] - eref

    # Draw band edges
    draw_band_edge(evbm, 'vbm', 'C0', offset=gap / 5, ax=ax)
    draw_band_edge(ecbm, 'cbm', 'C1', offset=gap / 5, ax=ax)

    levelflag = data.symmetries[0].best is not None
    # draw the levels with occupations, and labels for both spins
    for spin in [0, 1]:
        spin_data = get_spin_data(data, spin)
        draw_levels_occupations_labels(ax, spin, spin_data, ecbm, evbm,
                                       ef, gap, levelflag)

    ax1 = ax.twinx()
    ax.set_xlim(0, 1)
    ax.set_ylim(evbm - gap / 5, ecbm + gap / 5)
    ax1.set_ylim(evbm - gap / 5, ecbm + gap / 5)
    ax1.plot([0, 1], [ef] * 2, '--k')
    ax1.set_yticks([ef])
    ax1.set_yticklabels([r'E$_\mathrm{F}$'])
    ax.set_xticks([])
    ax.set_ylabel(r'$E-E_\mathrm{vac}$ [eV]')

    plt.tight_layout()
    plt.savefig(fname)
    plt.close()


def get_spin_data(data, spin):
    """Create symmetry result only containing entries for one spin channel."""
    spin_data = []
    for sym in data.data['symmetries']:
        if int(sym.spin) == spin:
            spin_data.append(sym)

    return spin_data


def draw_levels_occupations_labels(ax, spin, spin_data, ecbm, evbm, ef,
                                   gap, levelflag):
    """Loop over all states in the gap and plot the levels.

    This function loops over all states in the gap of a given spin
    channel, and dravs the states with labels. If there are
    degenerate states, it makes use of the degeneracy_counter, i.e. if two
    degenerate states follow after each other, one of them will be drawn
    on the left side (degoffset=0, degeneracy_counter=0), the degeneracy
    counter will be increased by one and the next degenerate state will be
    drawn on the right side (degoffset=1, degeneracy_counter=1). Since we
    only deal with doubly degenerate states here, the degeneracy counter
    will be set to zero again after drawing the second degenerate state.

    For non degenerate states, i.e. deg = 1, all states will be drawn
    in the middle and the counter logic is not needed.
    """
    # initialize degeneracy counter and offset
    degeneracy_counter = 0
    degoffset = 0
    for sym in spin_data:
        energy = sym.energy
        is_inside_gap = evbm < energy < ecbm
        if is_inside_gap:
            spin = int(sym.spin)
            irrep = sym.best
            # only do drawing left and right if levelflag, i.e.
            # if there is a symmetry analysis to evaluate degeneracies
            if levelflag:
                deg = [1, 2]['E' in irrep]
            else:
                deg = 1
                degoffset = 1
            # draw draw state on the left hand side
            if deg == 2 and degeneracy_counter == 0:
                degoffset = 0
                degeneracy_counter = 1
            # draw state on the right hand side, set counter to zero again
            elif deg == 2 and degeneracy_counter == 1:
                degoffset = 1
                degeneracy_counter = 0
            # intitialize and draw the energy level
            lev = Level(energy, ax=ax, spin=spin, deg=deg,
                        off=degoffset)
            lev.draw()
            # add occupation arrow if level is below E_F
            if energy <= ef:
                lev.add_occupation(length=gap / 15.)
            # draw label based on irrep
            if levelflag:
                static = None
            else:
                static = 'A'
            lev.add_label(irrep, static=static)


def check_and_return_input(structurefile='', unrelaxedfile='NO',
                           primitivefile='', pristinefile=''):
    """Check whether all neccessary structures are available."""
    if pristinefile != '':
        try:
            pristine = read(pristinefile)
        except FileNotFoundError as err:
            msg = 'ERROR: pristine structure not available! Check your inputs.'
            raise RuntimeError(msg) from err
    else:
        pristine = None
    if structurefile != '':
        try:
            structure = read(structurefile)
        except FileNotFoundError as err:
            msg = ('ERROR: relaxed defect structure not available! '
                   'Check your inputs.')
            raise RuntimeError(msg) from err
    else:
        structure = None
    if primitivefile != '':
        try:
            primitive = read(primitivefile)
        except FileNotFoundError as err:
            msg = 'ERROR: primitive unrelaxed structure not available!'
            raise RuntimeError(msg) from err
    else:
        primitive = None
    if unrelaxedfile != 'NO':
        try:
            unrelaxed = read(unrelaxedfile)
        except FileNotFoundError as err:
            msg = 'ERROR: unrelaxed defect structure not available! Check your inputs.'
            raise RuntimeError(msg) from err
    else:
        unrelaxed = None

    return structure, unrelaxed, primitive, pristine


if __name__ == '__main__':
    main.cli()<|MERGE_RESOLUTION|>--- conflicted
+++ resolved
@@ -269,18 +269,11 @@
     formats = {'ase_webpanel': webpanel}
 
 
-@command(module='asr.defect_symmetry')
-<<<<<<< HEAD
+# @command(module='asr.defect_symmetry')
 #         requires=['structure.json'],
 #         dependencies=['asr.get_wfs'],
 #         resources='1:1h',
 #         returns=Result)
-=======
-# requires=['structure.json'],
-# dependencies=['asr.get_wfs'],
-# resources='1:1h',
-# returns=Result
->>>>>>> 4eb22b00
 @option('--primitivefile', help='Path to the primitive structure file.',
         type=str)
 @option('--pristinefile', help='Path to the pristine supercell file'
