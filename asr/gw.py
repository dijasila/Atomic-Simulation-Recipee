--- conflicted
+++ resolved
@@ -210,7 +210,6 @@
     return results
 
 
-<<<<<<< HEAD
 @command(requires=['results-asr.gw@gw.json'],
          dependencies=['asr.gw@gw',
                        'asr.gw@gs'])
@@ -261,10 +260,7 @@
     return results
 
 
-def webpanel(row, key_descriptions):
-=======
 def webpanel(result, row, key_descriptions):
->>>>>>> 0d66ed6f
     from asr.database.browser import fig, table
 
     prop = table(row, 'Property', [
@@ -304,13 +300,6 @@
     return [panel]
 
 
-<<<<<<< HEAD
-@command(requires=['results-asr.gw@empZGW.json', 'gs_gw_nowfs.gpw',
-                   'results-asr.bandstructure.json'],
-         dependencies=['asr.gw@empZGW', 'asr.gw@gs', 'asr.bandstructure'],
-         webpanel=webpanel)
-def main():
-=======
 @prepare_result
 class Result(ASRResult):
 
@@ -354,7 +343,6 @@
          dependencies=['asr.gw@gw', 'asr.gw@gs', 'asr.bandstructure'],
          returns=Result)
 def main() -> Result:
->>>>>>> 0d66ed6f
     import numpy as np
     from gpaw import GPAW
     from asr.utils import fermi_level
