from asr.core import command, option
from pathlib import Path

test1 = {'description': 'Test ground state of Si.',
         'cli': ['asr run "setup.materials -s Si2"',
                 'ase convert materials.json structure.json',
                 'asr run "setup.params *:calculator '
                 "+{'name':'gpaw','mode':'lcao','kpts':(4,4,4)}" '"',
                 'asr run gs@calculate',
                 'asr run database.fromtree',
                 'asr run "browser --only-figures"']}


@command(module='asr.gs',
         creates=['gs.gpw'],
         tests=[test1],
         requires=['structure.json'],
         resources='8:10h',
         restart=1)
<<<<<<< HEAD
@option('--ecut', type=float, help='Plane-wave cutoff')
@option('-k', '--kptdensity', type=float, help='K-point density')
@option('--xc', type=str, help='XC-functional')
@option('--charge', type=float, help='Chargestate of the system')
@option('--width', help='Fermi-Dirac smearing temperature')
def calculate(ecut=800, xc='PBE', kptdensity=12.0, width=0.05, charge=0.01):
=======
@option('-c', '--calculator', help='Calculator params.')
def calculate(calculator={'name': 'gpaw',
                          'mode': {'name': 'pw', 'ecut': 800},
                          'xc': 'PBE',
                          'basis': 'dzp',
                          'kpts': {'density': 12.0, 'gamma': True},
                          'occupations': {'name': 'fermi-dirac',
                                          'width': 0.05},
                          'convergence': {'bands': -3},
                          'nbands': -10,
                          'txt': 'gs.txt',
                          'charge': 0}):
>>>>>>> 18a42a4b
    """Calculate ground state file.
    This recipe saves the ground state to a file gs.gpw based on the structure
    in 'structure.json'. This can then be processed by asr.gs@postprocessing
    for storing any derived quantities. See asr.gs@postprocessing for more
    information."""
    import numpy as np
    from ase.io import read
<<<<<<< HEAD
    from asr.calculators import get_calculator

    charge = int(charge)
    atoms = read('structure.json')

    params = dict(
        mode={'name': 'pw', 'ecut': ecut},
        xc=xc,
        basis='dzp',
        kpts={
            'density': kptdensity,
            'gamma': True
        },
        occupations={'name': 'fermi-dirac', 'width': width},
        convergence={'bands': -3},
        nbands=-10,
        txt='gs.txt',
        charge=charge)

=======
    from ase.calculators.calculator import PropertyNotImplementedError
    atoms = read('structure.json')

>>>>>>> 18a42a4b
    nd = np.sum(atoms.pbc)
    if nd == 2:
        assert not atoms.pbc[2], \
            'The third unit cell axis should be aperiodic for a 2D material!'
        calculator['poissonsolver'] = {'dipolelayer': 'xy'}

    from ase.calculators.calculator import get_calculator_class
    name = calculator.pop('name')
    calc = get_calculator_class(name)(**calculator)
    
    atoms.calc = calc
    atoms.get_forces()
    try:
        atoms.get_stress()
    except PropertyNotImplementedError:
        pass
    atoms.get_potential_energy()
    atoms.calc.write('gs.gpw')


tests = [{'description': 'Test ground state of Si.',
          'tags': ['gitlab-ci'],
          'cli': ['asr run "setup.materials -s Si2"',
                  'asr run "setup.params *:calculator '
                  '''{'name':'gpaw','mode':'lcao','kpts':(4,4,4)}"''',
                  'ase convert materials.json structure.json',
                  'asr run gs',
                  'asr run database.fromtree',
                  'asr run "browser --only-figures"']}]


@command(module='asr.gs',
         requires=['gs.gpw', 'structure.json'],
         tests=tests,
         dependencies=['asr.gs@calculate'])
def main():
    """Extract derived quantities from groundstate in gs.gpw."""
    import numpy as np
    from ase.io import read
    from asr.calculators import get_calculator
    from gpaw.mpi import serial_comm

    # Just some quality control before we start
    atoms = read('gs.gpw')
    calc = get_calculator()('gs.gpw', txt=None,
                            communicator=serial_comm)
    pbc = atoms.pbc
    ndim = np.sum(pbc)

    if ndim == 2:
        assert not pbc[2], \
            'The third unit cell axis should be aperiodic for a 2D material!'
        # For 2D materials we check that the calculater used a dipole
        # correction if the material has an out-of-plane dipole

        # Small hack
        atoms = calc.atoms
        atoms.calc = calc
        evacdiffmin = 10e-3
        if evacdiff(calc.atoms) > evacdiffmin:
            assert calc.todict().get('poissonsolver', {}) == \
                {'dipolelayer': 'xy'}, \
                ('The ground state has a finite dipole moment along aperiodic '
                 'axis but calculation was without dipole correction.')

    # Now that some checks are done, we can extract information
    forces = calc.get_property('forces', allow_calculation=False)
    stresses = calc.get_property('stress', allow_calculation=False)
    etot = calc.get_potential_energy()

    results = {'forces': forces,
               'stresses': stresses,
               'etot': etot,
               'gs.gpw': str(Path('gs.gpw').absolute()),
               '__key_descriptions__':
               {'forces': 'Forces on atoms [eV/Angstrom]',
                'stresses': 'Stress on unit cell [eV/Angstrom^dim]',
                'etot': 'KVP: Total energy (En.) [eV]',
                'evac': 'KVP: Vacuum level (Vacuum level) [eV]',
                'gap_dir': 'KVP: Direct gap with SOC (Dir. gap w. soc.) [eV]',
                'gap_dir_nosoc': ('KVP: Direct gap without SOC (Dir. gap wo.'
                                  ' soc.) [eV]')}}

    results['gaps_nosoc'] = gaps(calc, soc=False)
    results['gaps_soc'] = gaps(calc, soc=True)

    results['gap_dir'] = results['gaps_soc']['gap_dir']
    results['gap_dir_nosoc'] = results['gaps_nosoc']['gap_dir']

    # Vacuum level is calculated for c2db backwards compability
    if int(np.sum(atoms.get_pbc())) == 2:
        vac = vacuumlevels(atoms, calc)
        results['vacuumlevels'] = vac
        results['evac'] = vac['evacmean']
        results['evacdiff'] = vac['evacdiff']

    fingerprint = {}
    for setup in calc.setups:
        fingerprint[setup.symbol] = setup.fingerprint
    results['__setup_fingerprints__'] = fingerprint

    return results


def gaps(calc, soc=True):
    """Could use some documentation!!! XXX
    Who is in charge of this thing??
    """
    # ##TODO min kpt dens? XXX
    # inputs: gpw groundstate file, soc?, direct gap? XXX
    from functools import partial
    from asr.utils.gpw2eigs import calc2eigs

    ibzkpts = calc.get_ibz_k_points()

    (evbm_ecbm_gap,
     skn_vbm, skn_cbm) = get_gap_info(soc=soc, direct=False,
                                      calc=calc)
    (evbm_ecbm_direct_gap,
     direct_skn_vbm, direct_skn_cbm) = get_gap_info(soc=soc, direct=True,
                                                    calc=calc)

    k_vbm, k_cbm = skn_vbm[1], skn_cbm[1]
    direct_k_vbm, direct_k_cbm = direct_skn_vbm[1], direct_skn_cbm[1]

    get_kc = partial(get_1bz_k, ibzkpts, calc)

    k_vbm_c = get_kc(k_vbm)
    k_cbm_c = get_kc(k_cbm)
    direct_k_vbm_c = get_kc(direct_k_vbm)
    direct_k_cbm_c = get_kc(direct_k_cbm)

    if soc:
        _, efermi = calc2eigs(calc, ranks=[0], soc=True,
                              optimal_spin_direction=True)
    else:
        efermi = calc.get_fermi_level()

    subresults = {'gap': evbm_ecbm_gap[2],
                  'vbm': evbm_ecbm_gap[0],
                  'cbm': evbm_ecbm_gap[1],
                  'gap_dir': evbm_ecbm_direct_gap[2],
                  'vbm_dir': evbm_ecbm_direct_gap[0],
                  'cbm_dir': evbm_ecbm_direct_gap[1],
                  'k1_c': k_vbm_c,
                  'k2_c': k_cbm_c,
                  'k1_dir_c': direct_k_vbm_c,
                  'k2_dir_c': direct_k_cbm_c,
                  'skn1': skn_vbm,
                  'skn2': skn_cbm,
                  'skn1_dir': direct_skn_vbm,
                  'skn2_dir': direct_skn_cbm,
                  'efermi': efermi}

    return subresults


def get_1bz_k(ibzkpts, calc, k_index):
    from gpaw.kpt_descriptor import to1bz
    k_c = ibzkpts[k_index] if k_index is not None else None
    if k_c is not None:
        k_c = to1bz(k_c[None], calc.wfs.gd.cell_cv)[0]
    return k_c


def get_gap_info(soc, direct, calc):
    from ase.dft.bandgap import bandgap
    from asr.utils.gpw2eigs import calc2eigs
    # e1 is VBM, e2 is CBM
    if soc:
        e_km, efermi = calc2eigs(calc, ranks=[0],
                                 soc=True, optimal_spin_direction=True)
        # km1 is VBM index tuple: (s, k, n), km2 is CBM index tuple: (s, k, n)
        gap, km1, km2 = bandgap(eigenvalues=e_km, efermi=efermi, direct=direct,
                                kpts=calc.get_ibz_k_points(), output=None)
        if km1[0] is not None:
            e1 = e_km[km1]
            e2 = e_km[km2]
        else:
            e1, e2 = None, None
        x = (e1, e2, gap), (0,) + tuple(km1), (0,) + tuple(km2)
    else:
        g, skn1, skn2 = bandgap(calc, direct=direct, output=None)
        if skn1[1] is not None:
            e1 = calc.get_eigenvalues(spin=skn1[0], kpt=skn1[1])[skn1[2]]
            e2 = calc.get_eigenvalues(spin=skn2[0], kpt=skn2[1])[skn2[2]]
        else:
            e1, e2 = None, None
        x = (e1, e2, g), skn1, skn2
    return x


def vacuumlevels(atoms, calc, n=8):
    """Get the vacuumlevels on both sides of a 2D material. Will
    do a dipole corrected dft calculation, if needed (Janus structures).
    Assumes the 2D material periodic directions are x and y.
    Assumes that the 2D material is centered in the z-direction of
    the unit cell.

    Dipole corrected dft calculation -> dipcorrgs.gpw

    Parameters
    ----------
    gpw: str
       name of gpw file to base the dipole corrected calc on
    evacdiffmin: float
        thresshold in eV for doing a dipole moment corrected
        dft calculations if the predicted evac difference is less
        than this value don't do it
    n: int
        number of gridpoints away from the edge to evaluate the vac levels
    """
    import numpy as np

    # Record electrostatic potential as a function of z
    v_z = calc.get_electrostatic_potential().mean(0).mean(0)
    z_z = np.linspace(0, atoms.cell[2, 2], len(v_z), endpoint=False)

    # Store data
    subresults = {'z_z': z_z, 'v_z': v_z,
                  'evacdiff': evacdiff(atoms),
                  'dipz': atoms.get_dipole_moment()[2],
                  # Extract vaccuum energy on both sides of the slab
                  'evac1': v_z[n],
                  'evac2': v_z[-n],
                  'evacmean': (v_z[n] + v_z[-n]) / 2,
                  # Ef might have changed in dipole corrected gs
                  'efermi_nosoc': calc.get_fermi_level()}

    return subresults


def evacdiff(atoms):
    """Calculate vacuum energy level difference from the dipole moment of
    a slab assumed to be in the xy plane

    Returns
    -------
    out: float
        vacuum level difference in eV
    """
    import numpy as np
    from ase.units import Bohr, Hartree

    A = np.linalg.det(atoms.cell[:2, :2] / Bohr)
    dipz = atoms.get_dipole_moment()[2] / Bohr
    evacsplit = 4 * np.pi * dipz / A * Hartree

    return evacsplit


def get_evac():
    """Get mean vacuum energy, if it has been calculated"""
    from pathlib import Path
    from asr.core import read_json

    evac = None
    if Path('results-asr.gs.json').is_file():
        results = read_json('results-asr.gs.json')
        if 'vacuumlevels' in results.keys():
            evac = results['vacuumlevels']['evacmean']

    return evac


def webpanel(row, key_descriptions):
    from asr.browser import table

    if row.get('evacdiff', 0) < 0.02:
        t = table(row, 'Postprocessing',
                  ['gap', 'vbm', 'cbm',
                   'gap_dir', 'vbm_dir', 'cbm_dir', 'efermi'],
                  key_descriptions)
    else:
        t = table(row, 'Postprocessing',
                  ['gap', 'vbm', 'cbm',
                   'gap_dir', 'vbm_dir', 'cbm_dir', 'efermi',
                   'dipz', 'evacdiff'],
                  key_descriptions)

    panel = {'title': 'PBE ground state',
             'columns': [[t]]}

    return [panel]


if __name__ == '__main__':
    main.cli()<|MERGE_RESOLUTION|>--- conflicted
+++ resolved
@@ -17,14 +17,6 @@
          requires=['structure.json'],
          resources='8:10h',
          restart=1)
-<<<<<<< HEAD
-@option('--ecut', type=float, help='Plane-wave cutoff')
-@option('-k', '--kptdensity', type=float, help='K-point density')
-@option('--xc', type=str, help='XC-functional')
-@option('--charge', type=float, help='Chargestate of the system')
-@option('--width', help='Fermi-Dirac smearing temperature')
-def calculate(ecut=800, xc='PBE', kptdensity=12.0, width=0.05, charge=0.01):
-=======
 @option('-c', '--calculator', help='Calculator params.')
 def calculate(calculator={'name': 'gpaw',
                           'mode': {'name': 'pw', 'ecut': 800},
@@ -37,7 +29,6 @@
                           'nbands': -10,
                           'txt': 'gs.txt',
                           'charge': 0}):
->>>>>>> 18a42a4b
     """Calculate ground state file.
     This recipe saves the ground state to a file gs.gpw based on the structure
     in 'structure.json'. This can then be processed by asr.gs@postprocessing
@@ -45,31 +36,9 @@
     information."""
     import numpy as np
     from ase.io import read
-<<<<<<< HEAD
-    from asr.calculators import get_calculator
-
-    charge = int(charge)
-    atoms = read('structure.json')
-
-    params = dict(
-        mode={'name': 'pw', 'ecut': ecut},
-        xc=xc,
-        basis='dzp',
-        kpts={
-            'density': kptdensity,
-            'gamma': True
-        },
-        occupations={'name': 'fermi-dirac', 'width': width},
-        convergence={'bands': -3},
-        nbands=-10,
-        txt='gs.txt',
-        charge=charge)
-
-=======
     from ase.calculators.calculator import PropertyNotImplementedError
     atoms = read('structure.json')
 
->>>>>>> 18a42a4b
     nd = np.sum(atoms.pbc)
     if nd == 2:
         assert not atoms.pbc[2], \
