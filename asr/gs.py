from asr.utils import command, option
from pathlib import Path


# ---------- Parameters ---------- #


# Get some parameters from structure.json
defaults = {}
if Path('results_relax.json').exists():
    from asr.utils import read_json
<<<<<<< HEAD
    dct = read_json('gs_params.json')
    if 'ecut' in dct.get('mode', {}):
        defaults['ecut'] = dct['mode']['ecut']

    if 'density' in dct.get('kpts', {}):
        defaults['kptdensity'] = dct['kpts']['density']


# ---------- Main functionality ---------- #


@command('asr.gs', defaults,
         creates=['gs.gpw'])
@option('-a', '--atomfile', type=str,
        help='Atomic structure',
        default='structure.json')
@option('--ecut', type=float, help='Plane-wave cutoff', default=800)
@option(
    '-k', '--kptdensity', type=float, help='K-point density', default=6.0)
@option('--xc', type=str, help='XC-functional', default='PBE')
@option('--width', default=0.05,
        help='Fermi-Dirac smearing temperature')
@option('-r', '--readoutcharge', help='Read out chargestate from params.json',
        default=False, type=bool)
def main(atomfile, ecut, xc, kptdensity, width, readoutcharge):
    """Calculate ground state density.

    By default, this recipe reads the structure in 'structure.json'
    and saves a gs.gpw file containing the ground state density."""
=======
    dct = read_json('results_relax.json')['__params__']
    if 'ecut' in dct:
        defaults['ecut'] = dct['ecut']

tests = []
tests.append({'description': 'Test ground state of Si.',
              'cli': ['asr run "setup.materials -s Si2"',
                      'ase convert materials.json structure.json',
                      'asr run "setup.params asr.gs@calculate:ecut 300 '
                      'asr.gs@calculate:kptdensity 2"',
                      'asr run gs',
                      'asr run database.fromtree',
                      'asr run "browser --only-figures"']})


@command(module='asr.gs',
         overwrite_defaults=defaults,
         creates=['gs.gpw'],
         tests=tests,
         dependencies=['asr.structureinfo'],
         resources='8:10h',
         restart=1)
@option('-a', '--atomfile', type=str, help='Atomic structure')
@option('--ecut', type=float, help='Plane-wave cutoff')
@option('-k', '--kptdensity', type=float, help='K-point density')
@option('--xc', type=str, help='XC-functional')
@option('--width', help='Fermi-Dirac smearing temperature')
def calculate(atomfile='structure.json', ecut=800, xc='PBE',
              kptdensity=6.0, width=0.05):
    """Calculate ground state file.
    This recipe saves the ground state to a file gs.gpw based on the structure
    in 'structure.json'. This can then be processed by asr.gs@postprocessing
    for storing any derived quantities. See asr.gs@postprocessing for more
    information."""
>>>>>>> dcda3e11
    from ase.io import read
    from asr.calculators import get_calculator
    from asr.utils import read_json

    # atoms = read('structure.json')
    atoms = read(atomfile)

    # Read out chargestate from params.json if specified as option
    if readoutcharge:
        setup_params = read_json('params.json')
        chargestate = setup_params.get('charge')
        print('INFO: chargestate {}'.format(chargestate))
    else:
        chargestate = 0

    params = dict(
        mode={'name': 'pw', 'ecut': ecut},
        xc=xc,
        basis='dzp',
        kpts={
            'density': kptdensity,
            'gamma': True
        },
        occupations={'name': 'fermi-dirac', 'width': width},
        txt='gs.txt',
        charge=chargestate)

    calc = get_calculator()(**params)

    atoms.calc = calc
    atoms.get_forces()
    atoms.get_stress()
    atoms.get_potential_energy()
    atoms.calc.write('gs.gpw')


@command(module='asr.gs',
         dependencies=['asr.gs@calculate'])
def main():
    """Extract derived quantities from groundstate in gs.gpw."""
    from asr.calculators import get_calculator
    calc = get_calculator()('gs.gpw', txt=None)
    forces = calc.get_forces()
    stresses = calc.get_stress()
    etot = calc.get_potential_energy()
<<<<<<< HEAD

=======
>>>>>>> dcda3e11
    fingerprint = {}
    for setup in calc.setups:
        fingerprint[setup.symbol] = setup.fingerprint

    results = {'forces': forces,
               'stresses': stresses,
               'etot': etot,
               '__key_descriptions__':
               {'forces': 'Forces on atoms [eV/Angstrom]',
                'stresses': 'Stress on unit cell [eV/Angstrom^dim]',
                'etot': 'KVP: Total energy (En.) [eV]'}}

    analysegs('gs.gpw', results)

    results['__setup_fingerprints__'] = fingerprint

    return results


# ---------- Recipe methodology ---------- #


def analysegs(gpw, results):
    """Analyse the computed ground state according to the class of materials,
    it belongs to."""
    # What about metals? XXX - should dos_at_ef be here?
    # There should be a metals check somewhere? XXX
    from pathlib import Path
    import numpy as np
    from gpaw import restart

    if not Path(gpw).is_file():
        raise ValueError('Groundstate file not present')
    atoms, calc = restart(gpw, txt=None)

    results['gaps_nosoc'] = gaps(calc, gpw, soc=False)
    results['gaps_soc'] = gaps(calc, gpw, soc=True)

    # Vacuum level is calculated for c2db backwards compability
    if int(np.sum(atoms.get_pbc())) == 2:  # dimensionality = 2
        results['vacuumlevels'] = vacuumlevels(atoms, calc, gpw=gpw)


# ----- gaps ----- #


def gaps(calc, gpw, soc=True):
    """Could use some documentation!!! XXX
    Who is in charge of this thing??
    """
    # ##TODO min kpt dens? XXX
    # inputs: gpw groundstate file, soc?, direct gap? XXX
    from functools import partial
    from asr.utils.gpw2eigs import gpw2eigs

    ibzkpts = calc.get_ibz_k_points()

    (evbm_ecbm_gap,
     skn_vbm, skn_cbm) = get_gap_info(soc=soc, direct=False,
                                      calc=calc, gpw=gpw)
    (evbm_ecbm_direct_gap,
     direct_skn_vbm, direct_skn_cbm) = get_gap_info(soc=soc, direct=True,
                                                    calc=calc, gpw=gpw)

    k_vbm, k_cbm = skn_vbm[1], skn_cbm[1]
    direct_k_vbm, direct_k_cbm = direct_skn_vbm[1], direct_skn_cbm[1]

    get_kc = partial(get_1bz_k, ibzkpts, calc)

    k_vbm_c = get_kc(k_vbm)
    k_cbm_c = get_kc(k_cbm)
    direct_k_vbm_c = get_kc(direct_k_vbm)
    direct_k_cbm_c = get_kc(direct_k_cbm)

    if soc:
        _, efermi = gpw2eigs(gpw, soc=True,
                             optimal_spin_direction=True)
    else:
        efermi = calc.get_fermi_level()

    subresults = {'gap': evbm_ecbm_gap[2],
                  'vbm': evbm_ecbm_gap[0],
                  'cbm': evbm_ecbm_gap[1],
                  'gap_dir': evbm_ecbm_direct_gap[2],
                  'vbm_dir': evbm_ecbm_direct_gap[0],
                  'cbm_dir': evbm_ecbm_direct_gap[1],
                  'k1_c': k_vbm_c,
                  'k2_c': k_cbm_c,
                  'k1_dir_c': direct_k_vbm_c,
                  'k2_dir_c': direct_k_cbm_c,
                  'skn1': skn_vbm,
                  'skn2': skn_cbm,
                  'skn1_dir': direct_skn_vbm,
                  'skn2_dir': direct_skn_cbm,
                  'efermi': efermi}

    return subresults


def get_1bz_k(ibzkpts, calc, k_index):
    from gpaw.kpt_descriptor import to1bz
    k_c = ibzkpts[k_index] if k_index is not None else None
    if k_c is not None:
        k_c = to1bz(k_c[None], calc.wfs.gd.cell_cv)[0]
    return k_c


def get_gap_info(soc, direct, calc, gpw):
    from ase.dft.bandgap import bandgap
    from asr.utils.gpw2eigs import gpw2eigs
    # e1 is VBM, e2 is CBM
    if soc:
        e_km, efermi = gpw2eigs(gpw, soc=True, optimal_spin_direction=True)
        # km1 is VBM index tuple: (s, k, n), km2 is CBM index tuple: (s, k, n)
        gap, km1, km2 = bandgap(eigenvalues=e_km, efermi=efermi, direct=direct,
                                kpts=calc.get_ibz_k_points(), output=None)
        if km1[0] is not None:
            e1 = e_km[km1]
            e2 = e_km[km2]
        else:
            e1, e2 = None, None
        x = (e1, e2, gap), (0,) + tuple(km1), (0,) + tuple(km2)
    else:
        g, skn1, skn2 = bandgap(calc, direct=direct, output=None)
        if skn1[1] is not None:
            e1 = calc.get_eigenvalues(spin=skn1[0], kpt=skn1[1])[skn1[2]]
            e2 = calc.get_eigenvalues(spin=skn2[0], kpt=skn2[1])[skn2[2]]
        else:
            e1, e2 = None, None
        x = (e1, e2, g), skn1, skn2
    return x


# ----- vacuumlevels ----- #


def vacuumlevels(atoms, calc, gpw='gs.gpw', evacdiffmin=10e-3):
    """Get the vacuumlevels on both sides of a 2D material. Will
    do a dipole corrected dft calculation, if needed (Janus structures).
    Assumes the 2D material periodic directions are x and y.
    Assumes that the 2D material is centered in the z-direction of
    the unit cell.

    Dipole corrected dft calculation -> dipcorrgs.gpw

    Parameters
    ----------
    gpw: str
       name of gpw file to base the dipole corrected calc on
    evacdiffmin: float
        thresshold in eV for doing a dipole moment corrected
        dft calculations if the predicted evac difference is less
        than this value don't do it
    """
    p = calc.todict()
    if p.get('poissonsolver', {}) == {'dipolelayer': 'xy'}\
       or abs(evacdiff(atoms)) < evacdiffmin:
        atoms, calc = dipolecorrectedgs(gpw)

    return calculate_evac(atoms, calc)


def evacdiff(atoms):
    """Calculate vacuum energy level difference from the dipole moment of
    a slab assumed to be in the xy plane

    Returns
    -------
    out: float
        vacuum level difference in eV
    """
    import numpy as np
    from ase.units import Bohr, Hartree

    A = np.linalg.det(atoms.cell[:2, :2] / Bohr)
    dipz = atoms.get_dipole_moment()[2] / Bohr
    evacsplit = 4 * np.pi * dipz / A * Hartree

    return evacsplit


def dipolecorrectedgs(gpw='gs.gpw'):
    """Do dipole corrected ground state calculation."""
    from gpaw import GPAW

    calc = GPAW(gpw, txt='dipcorrgs.txt')
    calc.set(poissonsolver={'dipolelayer': 'xy'})
    atoms = calc.get_atoms()
    atoms.get_potential_energy()
    atoms.get_forces()
    atoms.get_stress()
    calc.write('dipcorrgs.gpw')

    return atoms, calc


def calculate_evac(atoms, calc, n=8):
    """Calculate the vacuumlevels on both sides of the 2D material.

    Parameters
    ----------
    n: int
        number of gridpoints away from the edge to evaluate the vac levels
    """
    import numpy as np

    # Record electrostatic potential as a function of z
    v_z = calc.get_electrostatic_potential().mean(0).mean(0)
    z_z = np.linspace(0, atoms.cell[2, 2], len(v_z), endpoint=False)

    # Store data
    subresults = {'z_z': z_z, 'v_z': v_z,
                  'evacdiff': evacdiff(atoms),
                  'dipz': atoms.get_dipole_moment()[2],
                  # Extract vaccuum energy on both sides of the slab
                  'evac1': v_z[n],
                  'evac2': v_z[-n],
                  'evacmean': (v_z[n] + v_z[-n]) / 2,
                  # Ef might have changed in dipole corrected gs
                  'efermi_nosoc': calc.get_fermi_level()}

    return subresults


# ---------- Read/write ---------- #


def get_evac():
    """Get mean vacuum energy, if it has been calculated"""
    from pathlib import Path
    from asr.utils import read_json
    
    evac = None
    if Path('results_gs.json').is_file():
        results = read_json('results_gs.json')
        if 'vacuumlevels' in results.keys():
            evac = results['vacuumlevels']['evacmean']

    return evac


# ---------- Database and webpanel ---------- #


# Old format
def collect_data(atoms):
    kvp = {}
    kd = {}

    from asr.utils import read_json
    results = read_json('results_gs.json')

    # ----- main ----- #

    kvp['etot'] = results['etot']
    kd['evac'] = ('Total energy (PBE)', '', 'eV')

    # ----- gaps ----- #
    
    data_to_include = ['gap', 'vbm', 'cbm',
                       'gap_dir', 'vbm_dir', 'cbm_dir', 'efermi']
    # What about description of non kvp data? XXX
    descs = [('Bandgap', 'Bandgap', 'eV'),
             ('Valence Band Maximum', 'Maximum of valence band', 'eV'),
             ('Conduction Band Minimum', 'Minimum of conduction band', 'eV'),
             ('Direct Bandgap', 'Direct bandgap', 'eV'),
             ('Valence Band Maximum - Direct',
              'Valence Band Maximum - Direct', 'eV'),
             ('Conduction Band Minimum - Direct',
              'Conduction Band Minimum - Direct', 'eV'),
             ('Fermi Level', "Fermi's level", 'eV')]

    for soc in [True, False]:
        socname = 'soc' if soc else 'nosoc'
        keyname = f'gaps_{socname}'
        subresults = results[keyname]

        def namemod(n):
            return n + '_soc' if soc else n

        includes = [namemod(n) for n in data_to_include]

        for k, inc in enumerate(includes):
            val = subresults[data_to_include[k]]
            if val is not None:
                kvp[inc] = val
                kd[inc] = descs[k]

    # ----- vacuumlevels ----- #

    if 'vacuumlevels' in results.keys():
        subresults = results['vacuumlevels']
        kvp['evac'] = subresults['evacmean']
        kd['evac'] = ('Vaccum level (PBE)', '', 'eV')
        kvp['evacdiff'] = subresults['evacdiff']
        kd['evacdiff'] = ('Vacuum level difference (PBE)', '', 'eV')
        kvp['dipz'] = subresults['dipz']
        kd['dipz'] = ('Dipole moment', '', '|e|Ang')

    # ------------------------ #

    # Currently all kvp are returned both as kvp and data XXX
    # Use results as data dict for now (change with new format) XXX
    return kvp, kd, results


def webpanel(row, key_descriptions):
    from asr.utils.custom import table

    if row.get('evacdiff', 0) < 0.02:
        t = table(row, 'Postprocessing',
                  ['gap', 'vbm', 'cbm',
                   'gap_dir', 'vbm_dir', 'cbm_dir', 'efermi'],
                  key_descriptions)
    else:
        t = table(row, 'Postprocessing',
                  ['gap', 'vbm', 'cbm',
                   'gap_dir', 'vbm_dir', 'cbm_dir', 'efermi',
                   'dipz', 'evacdiff'],
                  key_descriptions)

    panel = {'title': 'PBE ground state',
             'columns': [[t]]}

    return [panel]

<<<<<<< HEAD
# The metadata is put it the bottom
group = 'property'
description = ''
# dependencies = ['asr.structureinfo']
dependencies = []
creates = ['gs.gpw']
resources = '8:10h'
diskspace = 0
restart = 1
=======
>>>>>>> dcda3e11

if __name__ == '__main__':
    main.cli()<|MERGE_RESOLUTION|>--- conflicted
+++ resolved
@@ -9,37 +9,6 @@
 defaults = {}
 if Path('results_relax.json').exists():
     from asr.utils import read_json
-<<<<<<< HEAD
-    dct = read_json('gs_params.json')
-    if 'ecut' in dct.get('mode', {}):
-        defaults['ecut'] = dct['mode']['ecut']
-
-    if 'density' in dct.get('kpts', {}):
-        defaults['kptdensity'] = dct['kpts']['density']
-
-
-# ---------- Main functionality ---------- #
-
-
-@command('asr.gs', defaults,
-         creates=['gs.gpw'])
-@option('-a', '--atomfile', type=str,
-        help='Atomic structure',
-        default='structure.json')
-@option('--ecut', type=float, help='Plane-wave cutoff', default=800)
-@option(
-    '-k', '--kptdensity', type=float, help='K-point density', default=6.0)
-@option('--xc', type=str, help='XC-functional', default='PBE')
-@option('--width', default=0.05,
-        help='Fermi-Dirac smearing temperature')
-@option('-r', '--readoutcharge', help='Read out chargestate from params.json',
-        default=False, type=bool)
-def main(atomfile, ecut, xc, kptdensity, width, readoutcharge):
-    """Calculate ground state density.
-
-    By default, this recipe reads the structure in 'structure.json'
-    and saves a gs.gpw file containing the ground state density."""
-=======
     dct = read_json('results_relax.json')['__params__']
     if 'ecut' in dct:
         defaults['ecut'] = dct['ecut']
@@ -67,14 +36,15 @@
 @option('-k', '--kptdensity', type=float, help='K-point density')
 @option('--xc', type=str, help='XC-functional')
 @option('--width', help='Fermi-Dirac smearing temperature')
+@option('-r', '--readoutcharge', type=bool,
+        help='Read out chargestate from params.json')
 def calculate(atomfile='structure.json', ecut=800, xc='PBE',
-              kptdensity=6.0, width=0.05):
+              kptdensity=6.0, width=0.05, readoutcharge=False):
     """Calculate ground state file.
     This recipe saves the ground state to a file gs.gpw based on the structure
     in 'structure.json'. This can then be processed by asr.gs@postprocessing
     for storing any derived quantities. See asr.gs@postprocessing for more
     information."""
->>>>>>> dcda3e11
     from ase.io import read
     from asr.calculators import get_calculator
     from asr.utils import read_json
@@ -120,10 +90,6 @@
     forces = calc.get_forces()
     stresses = calc.get_stress()
     etot = calc.get_potential_energy()
-<<<<<<< HEAD
-
-=======
->>>>>>> dcda3e11
     fingerprint = {}
     for setup in calc.setups:
         fingerprint[setup.symbol] = setup.fingerprint
@@ -450,18 +416,6 @@
 
     return [panel]
 
-<<<<<<< HEAD
-# The metadata is put it the bottom
-group = 'property'
-description = ''
-# dependencies = ['asr.structureinfo']
-dependencies = []
-creates = ['gs.gpw']
-resources = '8:10h'
-diskspace = 0
-restart = 1
-=======
->>>>>>> dcda3e11
 
 if __name__ == '__main__':
     main.cli()