--- conflicted
+++ resolved
@@ -295,12 +295,7 @@
 
     # evaluate host crystal elements and hof
     host = read('../unrelaxed.json')
-<<<<<<< HEAD
-    el_list = get_element_list(host)
-    # hof = get_hof_from_sj_results()
-=======
     # el_list = get_element_list(host)
->>>>>>> 36934c96
 
     # read in pristine ground state calculation and evaluate,
     # renormalize density of states
@@ -333,18 +328,6 @@
     # note, that this can be a list with only one element solely for QPOD compatibility
     # and such that the old results will not be broken
     sc_results = []
-<<<<<<< HEAD
-    # FIX - needs to be updated once new chemical potential interfacing is in place
-    el_list = ['standard-states']
-    # note, that this is a list with only one element solely for QPOD compatibility
-    # and such that the old results will not be broken
-    # FIX - needs to be updated once new chemical potential interfacing is in place
-    for element in el_list:
-        # FIX - this needs to be adjusted once chemical potential recipe is ready
-        # defectdict = adjust_formation_energies(host, inputdict, element, hof)
-        defectdict = inputdict.copy()  # just for the time being here
-        # FIX - this needs to be adjusted once chemical potential recipe is ready
-=======
     # convert units for input fixed concentration
     ni = convert_concentration_units(ni, atoms, True)
     for element in mus:
@@ -355,7 +338,6 @@
             print(defectdict)
         else:
             defectdict = inputdict.copy()
->>>>>>> 36934c96
         # Initialize self-consistent loop for finding Fermi energy
         E, d, i, maxsteps, E_step, epsilon, converged = initialize_scf_loop(gap)
         # Start the self-consistent loop
@@ -421,11 +403,7 @@
                 'in particular the input intrinsic carrier concentration "ni"!')
 
         sc_results.append(SelfConsistentResult.fromdata(
-<<<<<<< HEAD
-            condition=f'{element}',
-=======
             condition=element,
->>>>>>> 36934c96
             efermi_sc=E,
             n0=n0,
             p0=p0,
