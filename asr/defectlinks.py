--- conflicted
+++ resolved
@@ -101,17 +101,11 @@
     # Third, the pristine material
     pristinelinks = []
     pristine = list(p.glob('./../../defects.pristine_sc*'))[0]
-<<<<<<< HEAD
     pristinefile = pristine / 'structure.json'
     if pristinefile.is_file():
         atoms = read(pristinefile)
         uid = fingerprint(atoms)['uid']
-        pristinelinks.append((uid, "pristine material"))
-=======
-    if (Path(pristine / 'structure.json').is_file()):
-        uid = get_uid_from_fingerprint(pristine)
         pristinelinks.append((uid, 'pristine material'))
->>>>>>> 4446c2ae
 
     return Result.fromdata(
         chargedlinks=chargedlinks,
