from ase.formula import Formula
from asr.core import (ASRResult, prepare_result, chdir, read_json)
from asr.database.browser import WebPanel, table
from asr.database.material_fingerprint import main as material_fingerprint
from asr.defect_symmetry import DefectInfo
from pathlib import Path
import typing


def webpanel(result, row, key_description):
    baselink = 'https://cmrdb.fysik.dtu.dk/qpod/row/'

    # initialize table for charged and neutral systems
    charged_table = table(row, 'Other charge states', [])
    neutral_table = table(row, 'Other defects', [])
    # fill in values for the two tables from the result object
    charged_table = extend_table(charged_table, result, 'charged', baselink)
    neutral_table = extend_table(neutral_table, result, 'neutral', baselink)
    neutral_table = extend_table(neutral_table, result, 'pristine', baselink)

    # define webpanel
    panel = WebPanel('Other defects',
                     columns=[[charged_table], [neutral_table]],
                     sort=45)

    return [panel]


def extend_table(table, result, resulttype, baselink):
    if resulttype == 'pristine':
        tmpresult = result.pristinelinks
    elif resulttype == 'neutral':
        tmpresult = result.neutrallinks
    elif resulttype == 'charged':
        tmpresult = result.chargedlinks
    else:
        raise RuntimeError('did not find {resulttype} results!')

    for element in tmpresult:
        table['rows'].extend(
            [[f'{element[1]}',
              f'<a href="{baselink}{element[0]}">link</a>']])

    return table


@prepare_result
class Result(ASRResult):
    """Container for defectlinks results."""

    chargedlinks: typing.List
    neutrallinks: typing.List
    pristinelinks: typing.List

    key_descriptions = dict(
        chargedlinks='Links tuple for the charged states of the same defect.',
        neutrallinks='Links tuple for other defects within the same material.',
        pristinelinks='Link tuple for pristine material.')

    formats = {'ase_webpanel': webpanel}


<<<<<<< HEAD
# @command(module='asr.defectlinks',
#         requires=['structure.json'],
#         dependencies=['asr.relax'],
#         resources='1:1h',
#         returns=Result)
=======
@command(module='asr.defectlinks',
         # requires=['structure.json'],
         # dependencies=['asr.relax'],
         resources='1:1h',
         returns=Result)
>>>>>>> bafc6d11
def main() -> Result:
    """Generate QPOD database links for the defect project.

    This recipe is dependent on the folder structure created by
    asr.setup.defects. Will generate links between different chargestates
    of the same defect, neutral chargestates for different defects of the
    same host material, and pristine structures. For your own project,
    make sure to change the 'basepath' variable in the webpanel function
    according to the location of your database.
    """
    # extract path of current directory
    p = Path('.')

    # First, get charged links for the same defect system
    chargedlinks = []
    chargedlist = list(p.glob('./../charge_*'))
    for charged in chargedlist:
        chargedlinks = get_list_of_links(charged)

    # Second, get the neutral links of systems in the same host
    neutrallinks = []
    neutrallist = list(p.glob('./../../*/charge_0'))
    for neutral in neutrallist:
        neutrallinks = get_list_of_links(neutral)

    # Third, the pristine material
    pristinelinks = []
    pristine = list(p.glob('./../../defects.pristine_sc*'))[0]
    if (Path(pristine / 'structure.json').is_file()):
        uid = get_uid_from_fingerprint(pristine)
        pristinelinks.append((uid, "pristine material"))

    return Result.fromdata(
        chargedlinks=chargedlinks,
        neutrallinks=neutrallinks,
        pristinelinks=pristinelinks)


def get_list_of_links(path):
    links = []
    structurefile = path / 'structure.json'
    charge = get_charge_from_folder(path)
    if structurefile.is_file() and charge != 0:
        defectinfo = DefectInfo(defectpath=path)
        uid = get_uid_from_fingerprint(path)
        hostformula = get_hostformula_from_defectpath(path)
        defectstring = get_defectstring_from_defectinfo(defectinfo, charge)
        links.append((uid, f"{defectstring} in {hostformula:html}"))

    return links


def get_uid_from_fingerprint(path):
    with chdir(path):
        material_fingerprint()
        res = read_json('results-asr.database.material_fingerprint.json')
        uid = res['uid']

    return uid


def get_defectstring_from_defectinfo(defectinfo, charge):
    defectstring = ''
    for name in defectinfo.names:
        def_type, def_kind = defectinfo.get_defect_type_and_kind_from_defectname(
            name)
        defectstring += f"{def_type}<sub>{def_kind}</sub>"
    defectstring += f" (charge {charge})"

    return defectstring


def get_hostformula_from_defectpath(path):
    fullpath = path.absolute()
    token = fullpath.parent.name
    hostname = token.split('_')[0].split('defects.')[-1]

    return Formula(hostname)


def get_charge_from_folder(path):
    fullpath = path.absolute()
    chargedstring = fullpath.name
    charge = int(chargedstring.split('charge_')[-1])

    return charge


if __name__ == '__main__':
    main.cli()<|MERGE_RESOLUTION|>--- conflicted
+++ resolved
@@ -60,19 +60,11 @@
     formats = {'ase_webpanel': webpanel}
 
 
-<<<<<<< HEAD
 # @command(module='asr.defectlinks',
 #         requires=['structure.json'],
 #         dependencies=['asr.relax'],
 #         resources='1:1h',
 #         returns=Result)
-=======
-@command(module='asr.defectlinks',
-         # requires=['structure.json'],
-         # dependencies=['asr.relax'],
-         resources='1:1h',
-         returns=Result)
->>>>>>> bafc6d11
 def main() -> Result:
     """Generate QPOD database links for the defect project.
 
