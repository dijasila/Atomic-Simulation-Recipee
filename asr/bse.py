"""Bethe Salpeter absorption spectrum."""
from click import Choice
import typing
from pathlib import Path

import numpy as np
<<<<<<< HEAD
from ase import Atoms
from ase.units import alpha, Ha, Bohr

from asr.core import (
    command, option, file_barrier, ASRResult, prepare_result,
    atomsopt, calcopt, ExternalFile,
)
=======
from ase.units import alpha, Ha, Bohr

from asr.core import command, option, file_barrier, ASRResult, prepare_result
>>>>>>> 41cbcfe8
from asr.database.browser import (
    fig, table, make_panel_description, describe_entry)
from asr.utils.kpts import get_kpts_size

from asr.gs import calculate as gscalculate
from asr.gs import main as gsmain
from asr.magstate import main as calcmagstate

panel_description = make_panel_description(
    """The optical absorption calculated from the Bethe–Salpeter Equation
(BSE). The BSE two-particle Hamiltonian is constructed using the wave functions
from a DFT calculation with the direct band gap adjusted to match the direct
band gap from a G0W0 calculation. Spin–orbit interactions are included.  The
result of the random phase approximation (RPA) with the same direct band gap
adjustment as used for BSE but without spin–orbit interactions, is also shown.
""",
    articles=['C2DB'],
)


@prepare_result
class BSECalculateResult(ASRResult):

    bse_polx: ExternalFile
    bse_poly: ExternalFile
    bse_polz: ExternalFile
    bse_eigx: ExternalFile
    bse_eigy: ExternalFile
    bse_eigz: ExternalFile

    key_descriptions: dict = {}

    for direction in ['x', 'y', 'z']:
        key_descriptions[f'bse_pol{direction}'] = (
            'External file handle for bse polarizability '
            f'for {direction} polarized fields.'
        )
        key_descriptions[f'bse_eig{direction}'] = (
            'External file handle for bse eigenvalues '
            f'for {direction} polarized fields.'
        )


@command()
@atomsopt
@calcopt
@option('--kptdensity', help='K-point density', type=float)
@option('--ecut', help='Plane wave cutoff', type=float)
@option('--nv_s', help='Valence bands included', type=float)
@option('--nc_s', help='Conduction bands included', type=float)
@option('--mode', help='Irreducible response',
        type=Choice(['RPA', 'BSE', 'TDHF']))
@option('--bandfactor', type=int,
        help='Number of unoccupied bands = (#occ. bands) * bandfactor)')
def calculate(
        atoms: Atoms,
        calculator: dict = gscalculate.defaults.calculator,
        kptdensity: float = 20.0,
        ecut: float = 50.0,
        mode: str = 'BSE',
        bandfactor: int = 6,
        nv_s: float = -2.3,
        nc_s: float = 2.3,
) -> ASRResult:
    """Calculate BSE polarizability."""
    from ase.dft.bandgap import bandgap
    from gpaw.mpi import world
    from gpaw.response.bse import BSE
    from gpaw.occupations import FermiDirac

    pbc = atoms.pbc.tolist()
    ND = np.sum(pbc)
    if ND == 3:
        eta = 0.1
        kpts = {'density': kptdensity, 'gamma': True, 'even': True}
        truncation = None
    elif ND == 2:
        eta = 0.05
        kpts = get_kpts_size(atoms=atoms, kptdensity=kptdensity)
        truncation = '2D'

    else:
        raise NotImplementedError(
            'asr for BSE not implemented for 0D and 1D structures')

    gsres = gscalculate(atoms=atoms, calculator=calculator)
    calc_gs = gsres.calculation.load()
    spin = calc_gs.get_spin_polarized()
    nval = calc_gs.wfs.nvalence
    nocc = int(nval / 2)
    nbands = bandfactor * nocc
    Nk = len(calc_gs.get_ibz_k_points())
    gap, v, c = bandgap(calc_gs, direct=True, output=None)

    if isinstance(nv_s, float):
        ev = calc_gs.get_eigenvalues(kpt=v[1], spin=v[0])[v[2]]
        nv_sk = np.zeros((spin + 1, Nk), int)
        for s in range(spin + 1):
            for k in range(Nk):
                e_n = calc_gs.get_eigenvalues(kpt=k, spin=s)
                e_n -= ev
                x = e_n[np.where(e_n < 0)]
                x = x[np.where(x > nv_s)]
                nv_sk[s, k] = len(x)
        nv_s = np.max(nv_sk, axis=1)
    if isinstance(nc_s, float):
        ec = calc_gs.get_eigenvalues(kpt=c[1], spin=c[0])[c[2]]
        nc_sk = np.zeros((spin + 1, Nk), int)
        for s in range(spin + 1):
            for k in range(Nk):
                e_n = calc_gs.get_eigenvalues(kpt=k, spin=s)
                e_n -= ec
                x = e_n[np.where(e_n > 0)]
                x = x[np.where(x < nc_s)]
                nc_sk[s, k] = len(x)
        nc_s = np.max(nc_sk, axis=1)

    nv_s = [np.max(nv_s), np.max(nv_s)]
    nc_s = [np.max(nc_s), np.max(nc_s)]

    valence_bands = []
    conduction_bands = []
    for s in range(spin + 1):
        gap, v, c = bandgap(calc_gs, direct=True, spin=s, output=None)
        valence_bands.append(range(c[2] - nv_s[s], c[2]))
        conduction_bands.append(range(c[2], c[2] + nc_s[s]))

    if not Path('gs_bse.gpw').is_file():
        calc = gsres.calculation.load(
            txt='gs_bse.txt',
            fixdensity=True,
            nbands=int(nbands * 1.5),
            convergence={'bands': nbands},
            occupations=FermiDirac(width=1e-4),
            kpts=kpts
        )
        calc.get_potential_energy()
        with file_barrier(['gs_bse.gpw']):
            calc.write('gs_bse.gpw', mode='all')

    world.barrier()

    bse = BSE('gs_bse.gpw',
              spinors=True,
              ecut=ecut,
              valence_bands=valence_bands,
              conduction_bands=conduction_bands,
              nbands=nbands,
              mode=mode,
              truncation=truncation,
              txt='bse.txt')

    w_w = np.linspace(-2.0, 8.0, 10001)

    w_w, alphax_w = bse.get_polarizability(eta=eta,
                                           filename='bse_polx.csv',
                                           direction=0,
                                           write_eig='bse_eigx.dat',
                                           pbc=pbc,
                                           w_w=w_w)

    w_w, alphay_w = bse.get_polarizability(eta=eta,
                                           filename='bse_poly.csv',
                                           direction=1,
                                           write_eig='bse_eigy.dat',
                                           pbc=pbc,
                                           w_w=w_w)

    w_w, alphaz_w = bse.get_polarizability(eta=eta,
                                           filename='bse_polz.csv',
                                           direction=2,
                                           write_eig='bse_eigz.dat',
                                           pbc=pbc,
                                           w_w=w_w)
<<<<<<< HEAD

    # XXX below cleanup code fails to check whether removal even succeeded!
    # Which it won't.  We need proper mechanisms for these things.
    #
    # if world.rank == 0:
    #    os.system('rm gs_bse.gpw')
    #    os.system('rm gs_nosym.gpw')

    return BSECalculateResult.fromdata(
        bse_polx=ExternalFile.fromstr('bse_polx.csv'),
        bse_poly=ExternalFile.fromstr('bse_poly.csv'),
        bse_polz=ExternalFile.fromstr('bse_polz.csv'),
        bse_eigx=ExternalFile.fromstr('bse_eigx.dat'),
        bse_eigy=ExternalFile.fromstr('bse_eigy.dat'),
        bse_eigz=ExternalFile.fromstr('bse_eigz.dat'),
    )

=======
    if world.rank == 0:
        os.system('rm gs_bse.gpw')
        os.system('rm gs_nosym.gpw')


def absorption(row, filename, direction='x'):
    delta_bse, delta_rpa = gaps_from_row(row)
    return _absorption(
        dim=sum(row.toatoms().pbc),
        magstate=row.magstate,
        gap_dir=row.gap_dir,
        gap_dir_nosoc=row.gap_dir_nosoc,
        bse_data=np.array(
            row.data['results-asr.bse.json'][f'bse_alpha{direction}_w']),
        pol_data=row.data.get('results-asr.polarizability.json'),
        delta_bse=delta_bse,
        delta_rpa=delta_rpa,
        direction=direction,
        filename=filename)


def gaps_from_row(row):
    for method in ['_gw', '_hse', '_gllbsc', '']:
        gapkey = f'gap_dir{method}'
        if gapkey in row:
            gap_dir_x = row[gapkey]
            delta_bse = gap_dir_x - row.gap_dir
            delta_rpa = gap_dir_x - row.gap_dir_nosoc
            return delta_bse, delta_rpa


def _absorption(*, dim, magstate, gap_dir, gap_dir_nosoc,
                bse_data, pol_data,
                delta_bse, delta_rpa, filename, direction):
    import matplotlib.pyplot as plt
>>>>>>> 41cbcfe8

def absorption(context, filename, direction='x'):
    import matplotlib.pyplot as plt
    dim = context.ndim

    # magstate = context.magstate().result['magstate']
    # gs_result = context.gs_results()

    # gap_dir = gs_result['gap_dir']
    # gap_dir_nosoc = gs_result['gap_dir_nosoc']

    # XXX Not sure what's happening here, we can't just mash gaps
    # into the webpanel and expect the reader to know what we are showing.
    #
    # I'll use the gap from GS until this is resolved.
    #
    # for method in ['_gw', '_hse', '_gllbsc', '']:
    #     gapkey = f'gap_dir{method}'
    #     if gapkey in row:
    #         gap_dir_x = row.get(gapkey)
    #         delta_bse = gap_dir_x - gap_dir
    #         delta_rpa = gap_dir_x - gap_dir_nosoc
    #         break

    # delta_bse = gap_dir_
    # qp_gap = gap_dir + delta_bse

    # if magstate != 'NM':
    #     qp_gap = gap_dir_nosoc + delta_rpa
    #     delta_bse = delta_rpa
    qp_gap = 0.0  # XXX Help
    delta_bse = 0.0  # XXX Help

    ax = plt.figure().add_subplot(111)

<<<<<<< HEAD
    result = context.get_record('asr.bse').result
    data = np.array(result[f'bse_alpha{direction}_w'])
    wbse_w = data[:, 0] + delta_bse
=======
    wbse_w = bse_data[:, 0] + delta_bse
>>>>>>> 41cbcfe8
    if dim == 2:
        sigma_w = -1j * 4 * np.pi * (bse_data[:, 1] + 1j * bse_data[:, 2])
        sigma_w *= wbse_w * alpha / Ha / Bohr
        absbse_w = np.real(sigma_w) * np.abs(2 / (2 + sigma_w))**2 * 100
    else:
        absbse_w = 4 * np.pi * bse_data[:, 2]
    ax.plot(wbse_w, absbse_w, '-', c='0.0', label='BSE')
    xmax = wbse_w[-1]

    # TODO: Sometimes RPA pol doesn't exist, what to do?
<<<<<<< HEAD
    # Answer: Nothing, that's someone else's problem, not asr.bse.
    #
    # data = row.data.get('results-asr.polarizability.json')
    # if data:
    #     wrpa_w = data['frequencies'] + delta_rpa
    #     sigma_w = -1j * 4 * np.pi * data[f'alpha{direction}_w']
    #     if dim == 2:
    #         sigma_w *= wrpa_w * alpha / Ha / Bohr
    #     absrpa_w = np.real(sigma_w) * np.abs(2 / (2 + sigma_w))**2 * 100
    #     ax.plot(wrpa_w, absrpa_w, '-', c='C0', label='RPA')
    #     ymax = max(np.concatenate([absbse_w[wbse_w < xmax],
    #                                absrpa_w[wrpa_w < xmax]])) * 1.05
    # else:
    ymax = max(absbse_w[wbse_w < xmax]) * 1.05
=======
    if pol_data:
        wrpa_w = pol_data['frequencies'] + delta_rpa
        sigma_w = -1j * 4 * np.pi * pol_data[f'alpha{direction}_w']
        if dim == 2:
            sigma_w *= wrpa_w * alpha / Ha / Bohr
        absrpa_w = np.real(sigma_w) * np.abs(2 / (2 + sigma_w))**2 * 100
        ax.plot(wrpa_w, absrpa_w, '-', c='C0', label='RPA')
        ymax = max(np.concatenate([absbse_w[wbse_w < xmax],
                                   absrpa_w[wrpa_w < xmax]])) * 1.05
    else:
        ymax = max(absbse_w[wbse_w < xmax]) * 1.05
>>>>>>> 41cbcfe8

    ax.plot([qp_gap, qp_gap], [0, ymax], '--', c='0.5',
            label='Direct QP gap')

    ax.set_xlim(0.0, xmax)
    ax.set_ylim(0.0, ymax)
    ax.set_title(f'Polarization: {direction}')
    ax.set_xlabel('Energy [eV]')
    if dim == 2:
        ax.set_ylabel('Absorbance [%]')
    else:
        ax.set_ylabel(r'$\varepsilon(\omega)$')
    ax.legend()
    plt.tight_layout()
    plt.savefig(filename)

    return ax


def webpanel(result, context):
    from functools import partial

    E_B = table(result, 'Property', ['E_B'], context.descriptions)

    if context.ndim == 2:
        funcx = partial(absorption, direction='x')
        funcz = partial(absorption, direction='z')

        panel = {'title': describe_entry('Optical absorption (BSE and RPA)',
                                         panel_description),
                 'columns': [[fig('absx.png'), E_B],
                             [fig('absz.png')]],
                 'plot_descriptions': [{'function': funcx,
                                        'filenames': ['absx.png']},
                                       {'function': funcz,
                                        'filenames': ['absz.png']}]}
    else:
        funcx = partial(absorption, direction='x')
        funcy = partial(absorption, direction='y')
        funcz = partial(absorption, direction='z')

        panel = {'title': 'Optical absorption (BSE and RPA)',
                 'columns': [[fig('absx.png'), fig('absz.png')],
                             [fig('absy.png'), E_B]],
                 'plot_descriptions': [{'function': funcx,
                                        'filenames': ['absx.png']},
                                       {'function': funcy,
                                        'filenames': ['absy.png']},
                                       {'function': funcz,
                                        'filenames': ['absz.png']}]}
    return [panel]


@prepare_result
class Result(ASRResult):

    E_B: float
    bse_alphax_w: typing.List[float]
    bse_alphay_w: typing.List[float]
    bse_alphaz_w: typing.List[float]

    key_descriptions = {
        "E_B": ('The exciton binding energy from the Bethe–Salpeter '
                'equation (BSE) [eV].'),
        'bse_alphax_w': 'BSE polarizability x-direction.',
                        'bse_alphay_w': 'BSE polarizability y-direction.',
                        'bse_alphaz_w': 'BSE polarizability z-direction.'}

    formats = {'webpanel2': webpanel}


@command()
@atomsopt
@calcopt
@option('--kptdensity', help='K-point density', type=float)
@option('--ecut', help='Plane wave cutoff', type=float)
@option('--nv_s', help='Valence bands included', type=float)
@option('--nc_s', help='Conduction bands included', type=float)
@option('--mode', help='Irreducible response',
        type=Choice(['RPA', 'BSE', 'TDHF']))
@option('--bandfactor', type=int,
        help='Number of unoccupied bands = (#occ. bands) * bandfactor)')
def main(
        atoms: Atoms,
        calculator: dict = gscalculate.defaults.calculator,
        kptdensity: float = 6.0,
        ecut: float = 50.0,
        mode: str = 'BSE',
        bandfactor: int = 6,
        nv_s: float = -2.3,
        nc_s: float = 2.3,
) -> Result:

    res = calculate(
        atoms=atoms,
        calculator=calculator,
        kptdensity=kptdensity,
        ecut=ecut,
        mode=mode,
        bandfactor=bandfactor,
        nv_s=nv_s,
        nc_s=nc_s,
    )

    alphax_w = np.loadtxt(res.bse_polx, delimiter=',')
    data = {'bse_alphax_w': alphax_w.astype(np.float32)}

    if Path(res.bse_poly).is_file():
        alphay_w = np.loadtxt(res.bse_poly, delimiter=',')
        data['bse_alphay_w'] = alphay_w.astype(np.float32)
    else:
        data['bse_alphay_w'] = None

    if Path(res.bse_polz).is_file():
        alphaz_w = np.loadtxt(res.bse_polz, delimiter=',')
        data['bse_alphaz_w'] = alphaz_w.astype(np.float32)
    else:
        data['bse_alphaz_w'] = None

    if Path(res.bse_eigx).is_file():
        E = np.loadtxt(res.bse_eigx)[0, 1]

        magstateresults = calcmagstate(
            atoms=atoms, calculator=calculator)
        magstate = magstateresults['magstate']

        gsresults = gsmain(
            atoms=atoms, calculator=calculator)

        if magstate == 'NM':
            E_B = gsresults['gap_dir'] - E
        else:
            E_B = gsresults['gap_dir_nosoc'] - E

        data['E_B'] = E_B
    else:
        data['E_B'] = None

    return Result(data=data)


if __name__ == '__main__':
    main.cli()<|MERGE_RESOLUTION|>--- conflicted
+++ resolved
@@ -4,7 +4,6 @@
 from pathlib import Path
 
 import numpy as np
-<<<<<<< HEAD
 from ase import Atoms
 from ase.units import alpha, Ha, Bohr
 
@@ -12,11 +11,6 @@
     command, option, file_barrier, ASRResult, prepare_result,
     atomsopt, calcopt, ExternalFile,
 )
-=======
-from ase.units import alpha, Ha, Bohr
-
-from asr.core import command, option, file_barrier, ASRResult, prepare_result
->>>>>>> 41cbcfe8
 from asr.database.browser import (
     fig, table, make_panel_description, describe_entry)
 from asr.utils.kpts import get_kpts_size
@@ -191,7 +185,6 @@
                                            write_eig='bse_eigz.dat',
                                            pbc=pbc,
                                            w_w=w_w)
-<<<<<<< HEAD
 
     # XXX below cleanup code fails to check whether removal even succeeded!
     # Which it won't.  We need proper mechanisms for these things.
@@ -209,43 +202,6 @@
         bse_eigz=ExternalFile.fromstr('bse_eigz.dat'),
     )
 
-=======
-    if world.rank == 0:
-        os.system('rm gs_bse.gpw')
-        os.system('rm gs_nosym.gpw')
-
-
-def absorption(row, filename, direction='x'):
-    delta_bse, delta_rpa = gaps_from_row(row)
-    return _absorption(
-        dim=sum(row.toatoms().pbc),
-        magstate=row.magstate,
-        gap_dir=row.gap_dir,
-        gap_dir_nosoc=row.gap_dir_nosoc,
-        bse_data=np.array(
-            row.data['results-asr.bse.json'][f'bse_alpha{direction}_w']),
-        pol_data=row.data.get('results-asr.polarizability.json'),
-        delta_bse=delta_bse,
-        delta_rpa=delta_rpa,
-        direction=direction,
-        filename=filename)
-
-
-def gaps_from_row(row):
-    for method in ['_gw', '_hse', '_gllbsc', '']:
-        gapkey = f'gap_dir{method}'
-        if gapkey in row:
-            gap_dir_x = row[gapkey]
-            delta_bse = gap_dir_x - row.gap_dir
-            delta_rpa = gap_dir_x - row.gap_dir_nosoc
-            return delta_bse, delta_rpa
-
-
-def _absorption(*, dim, magstate, gap_dir, gap_dir_nosoc,
-                bse_data, pol_data,
-                delta_bse, delta_rpa, filename, direction):
-    import matplotlib.pyplot as plt
->>>>>>> 41cbcfe8
 
 def absorption(context, filename, direction='x'):
     import matplotlib.pyplot as plt
@@ -281,13 +237,9 @@
 
     ax = plt.figure().add_subplot(111)
 
-<<<<<<< HEAD
     result = context.get_record('asr.bse').result
-    data = np.array(result[f'bse_alpha{direction}_w'])
-    wbse_w = data[:, 0] + delta_bse
-=======
+    bse_data = np.array(result[f'bse_alpha{direction}_w'])
     wbse_w = bse_data[:, 0] + delta_bse
->>>>>>> 41cbcfe8
     if dim == 2:
         sigma_w = -1j * 4 * np.pi * (bse_data[:, 1] + 1j * bse_data[:, 2])
         sigma_w *= wbse_w * alpha / Ha / Bohr
@@ -298,7 +250,6 @@
     xmax = wbse_w[-1]
 
     # TODO: Sometimes RPA pol doesn't exist, what to do?
-<<<<<<< HEAD
     # Answer: Nothing, that's someone else's problem, not asr.bse.
     #
     # data = row.data.get('results-asr.polarizability.json')
@@ -313,19 +264,6 @@
     #                                absrpa_w[wrpa_w < xmax]])) * 1.05
     # else:
     ymax = max(absbse_w[wbse_w < xmax]) * 1.05
-=======
-    if pol_data:
-        wrpa_w = pol_data['frequencies'] + delta_rpa
-        sigma_w = -1j * 4 * np.pi * pol_data[f'alpha{direction}_w']
-        if dim == 2:
-            sigma_w *= wrpa_w * alpha / Ha / Bohr
-        absrpa_w = np.real(sigma_w) * np.abs(2 / (2 + sigma_w))**2 * 100
-        ax.plot(wrpa_w, absrpa_w, '-', c='C0', label='RPA')
-        ymax = max(np.concatenate([absbse_w[wbse_w < xmax],
-                                   absrpa_w[wrpa_w < xmax]])) * 1.05
-    else:
-        ymax = max(absbse_w[wbse_w < xmax]) * 1.05
->>>>>>> 41cbcfe8
 
     ax.plot([qp_gap, qp_gap], [0, ymax], '--', c='0.5',
             label='Direct QP gap')
