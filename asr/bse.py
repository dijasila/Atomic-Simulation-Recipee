"""Bethe Salpeter absorption spectrum."""
from click import Choice
import typing

from ase import Atoms

from asr.core import (
    command, option, file_barrier, ASRResult, prepare_result,
    atomsopt, calcopt, ExternalFile,
)
from asr.database.browser import (
    fig, table, make_panel_description, describe_entry)

from asr.gs import calculate as gscalculate
from asr.gs import main as gsmain
from asr.magstate import main as calcmagstate

panel_description = make_panel_description(
    """The optical absorption calculated from the Bethe-Salpeter Equation
(BSE). The BSE 2-particle Hamiltonian is constructed using the wave functions
from a DFT calculation with the direct band gap adjusted to match the direct
band gap from a G0W0 calculation. Spin orbit interactions are included.  The
result of the random phase approximation (RPA) with the same direct band gap
adjustment as used for BSE but without spin-orbit interactions, is also shown.
""",
    articles=['C2DB'],
)


def get_kpts_size(atoms, kptdensity):
    """Try to get a reasonable monkhorst size which hits high symmetry points."""
    from gpaw.kpt_descriptor import kpts2sizeandoffsets as k2so
    size, offset = k2so(atoms=atoms, density=kptdensity)
    size[2] = 1
    for i in range(2):
        if size[i] % 6 != 0:
            size[i] = 6 * (size[i] // 6 + 1)
    kpts = {'size': size, 'gamma': True}
    return kpts


@prepare_result
class BSECalculateResult(ASRResult):

    bse_polx: ExternalFile
    bse_poly: ExternalFile
    bse_polz: ExternalFile
    bse_eigx: ExternalFile
    bse_eigy: ExternalFile
    bse_eigz: ExternalFile

    key_descriptions: dict = {}

    for direction in ['x', 'y', 'z']:
        key_descriptions[f'bse_pol{direction}'] = (
            'External file handle for bse polarizability '
            f'for {direction} polarized fields.'
        )
        key_descriptions[f'bse_eig{direction}'] = (
            'External file handle for bse eigenvalues '
            f'for {direction} polarized fields.'
        )


@command()
@atomsopt
@calcopt
@option('--kptdensity', help='K-point density', type=float)
@option('--ecut', help='Plane wave cutoff', type=float)
@option('--nv_s', help='Valence bands included', type=float)
@option('--nc_s', help='Conduction bands included', type=float)
@option('--mode', help='Irreducible response',
        type=Choice(['RPA', 'BSE', 'TDHF']))
@option('--bandfactor', type=int,
        help='Number of unoccupied bands = (#occ. bands) * bandfactor)')
<<<<<<< HEAD
def calculate(
        atoms: Atoms,
        calculator: dict = gscalculate.defaults.calculator,
        kptdensity: float = 6.0,
        ecut: float = 50.0,
        mode: str = 'BSE',
        bandfactor: int = 6,
        nv_s: float = -2.3,
        nc_s: float = 2.3,
) -> ASRResult:
=======
def calculate(gs: str = 'gs.gpw', kptdensity: float = 20.0, ecut: float = 50.0,
              mode: str = 'BSE', bandfactor: int = 6,
              nv_s: float = -2.3, nc_s: float = 2.3) -> ASRResult:
>>>>>>> 711a8dfd
    """Calculate BSE polarizability."""
    import os
    from ase.dft.bandgap import bandgap
    from gpaw.mpi import world
    from gpaw.response.bse import BSE
    from gpaw.occupations import FermiDirac
    from pathlib import Path
    import numpy as np

    pbc = atoms.pbc.tolist()
    ND = np.sum(pbc)
    if ND == 3:
        eta = 0.1
        kpts = {'density': kptdensity, 'gamma': True, 'even': True}
        truncation = None
    elif ND == 2:
        eta = 0.05
<<<<<<< HEAD
        kpts = get_kpts_size(
            atoms=atoms,
            kptdensity=kptdensity,
        )
=======
        kpts = get_kpts_size(atoms=atoms, kptdensity=kptdensity)
>>>>>>> 711a8dfd
        truncation = '2D'

    else:
        raise NotImplementedError(
            'asr for BSE not implemented for 0D and 1D structures')

    gsrec = gscalculate(atoms=atoms, calculator=calculator)
    calc_gs = gsrec.result.calculation.load()
    spin = calc_gs.get_spin_polarized()
    nval = calc_gs.wfs.nvalence
    nocc = int(nval / 2)
    nbands = bandfactor * nocc
    Nk = len(calc_gs.get_ibz_k_points())
    gap, v, c = bandgap(calc_gs, direct=True, output=None)

    if isinstance(nv_s, float):
        ev = calc_gs.get_eigenvalues(kpt=v[1], spin=v[0])[v[2]]
        nv_sk = np.zeros((spin + 1, Nk), int)
        for s in range(spin + 1):
            for k in range(Nk):
                e_n = calc_gs.get_eigenvalues(kpt=k, spin=s)
                e_n -= ev
                x = e_n[np.where(e_n < 0)]
                x = x[np.where(x > nv_s)]
                nv_sk[s, k] = len(x)
        nv_s = np.max(nv_sk, axis=1)
    if isinstance(nc_s, float):
        ec = calc_gs.get_eigenvalues(kpt=c[1], spin=c[0])[c[2]]
        nc_sk = np.zeros((spin + 1, Nk), int)
        for s in range(spin + 1):
            for k in range(Nk):
                e_n = calc_gs.get_eigenvalues(kpt=k, spin=s)
                e_n -= ec
                x = e_n[np.where(e_n > 0)]
                x = x[np.where(x < nc_s)]
                nc_sk[s, k] = len(x)
        nc_s = np.max(nc_sk, axis=1)

    nv_s = [np.max(nv_s), np.max(nv_s)]
    nc_s = [np.max(nc_s), np.max(nc_s)]

    valence_bands = []
    conduction_bands = []
    for s in range(spin + 1):
        gap, v, c = bandgap(calc_gs, direct=True, spin=s, output=None)
        valence_bands.append(range(c[2] - nv_s[s], c[2]))
        conduction_bands.append(range(c[2], c[2] + nc_s[s]))

    if not Path('gs_bse.gpw').is_file():
        calc = gsrec.result.calculation.load(
            txt='gs_bse.txt',
            fixdensity=True,
            nbands=int(nbands * 1.5),
            convergence={'bands': nbands},
            occupations=FermiDirac(width=1e-4),
            kpts=kpts
        )
        calc.get_potential_energy()
        with file_barrier(['gs_bse.gpw']):
            calc.write('gs_bse.gpw', mode='all')

    world.barrier()

    bse = BSE('gs_bse.gpw',
              spinors=True,
              ecut=ecut,
              valence_bands=valence_bands,
              conduction_bands=conduction_bands,
              nbands=nbands,
              mode=mode,
              truncation=truncation,
              txt='bse.txt')

    w_w = np.linspace(-2.0, 8.0, 10001)

    w_w, alphax_w = bse.get_polarizability(eta=eta,
                                           filename='bse_polx.csv',
                                           direction=0,
                                           write_eig='bse_eigx.dat',
                                           pbc=pbc,
                                           w_w=w_w)

    w_w, alphay_w = bse.get_polarizability(eta=eta,
                                           filename='bse_poly.csv',
                                           direction=1,
                                           write_eig='bse_eigy.dat',
                                           pbc=pbc,
                                           w_w=w_w)

    w_w, alphaz_w = bse.get_polarizability(eta=eta,
                                           filename='bse_polz.csv',
                                           direction=2,
                                           write_eig='bse_eigz.dat',
                                           pbc=pbc,
                                           w_w=w_w)
    if world.rank == 0:
        os.system('rm gs_bse.gpw')
        os.system('rm gs_nosym.gpw')

    return BSECalculateResult.fromdata(
        bse_polx=ExternalFile.fromstr('bse_polx.csv'),
        bse_poly=ExternalFile.fromstr('bse_poly.csv'),
        bse_polz=ExternalFile.fromstr('bse_polz.csv'),
        bse_eigx=ExternalFile.fromstr('bse_eigx.dat'),
        bse_eigy=ExternalFile.fromstr('bse_eigy.dat'),
        bse_eigz=ExternalFile.fromstr('bse_eigz.dat'),
    )


def absorption(row, filename, direction='x'):
    import numpy as np
    import matplotlib.pyplot as plt
    from ase.units import alpha, Ha, Bohr

    atoms = row.toatoms()
    pbc = atoms.pbc.tolist()
    dim = np.sum(pbc)

    magstate = row.magstate

    gap_dir = row.gap_dir
    gap_dir_nosoc = row.gap_dir_nosoc

    for method in ['_gw', '_hse', '_gllbsc', '']:
        gapkey = f'gap_dir{method}'
        if gapkey in row:
            gap_dir_x = row.get(gapkey)
            delta_bse = gap_dir_x - gap_dir
            delta_rpa = gap_dir_x - gap_dir_nosoc
            break

    qp_gap = gap_dir + delta_bse

    if magstate != 'NM':
        qp_gap = gap_dir_nosoc + delta_rpa
        delta_bse = delta_rpa

    ax = plt.figure().add_subplot(111)

    data = np.array(row.data['results-asr.bse.json'][f'bse_alpha{direction}_w'])
    wbse_w = data[:, 0] + delta_bse
    if dim == 2:
        sigma_w = -1j * 4 * np.pi * (data[:, 1] + 1j * data[:, 2])
        sigma_w *= wbse_w * alpha / Ha / Bohr
        absbse_w = np.real(sigma_w) * np.abs(2 / (2 + sigma_w))**2 * 100
    else:
        absbse_w = 4 * np.pi * data[:, 2]
    ax.plot(wbse_w, absbse_w, '-', c='0.0', label='BSE')
    xmax = wbse_w[-1]

    # TODO: Sometimes RPA pol doesn't exist, what to do?
    data = row.data.get('results-asr.polarizability.json')
    if data:
        wrpa_w = data['frequencies'] + delta_rpa
        sigma_w = -1j * 4 * np.pi * data[f'alpha{direction}_w']
        if dim == 2:
            sigma_w *= wrpa_w * alpha / Ha / Bohr
        absrpa_w = np.real(sigma_w) * np.abs(2 / (2 + sigma_w))**2 * 100
        ax.plot(wrpa_w, absrpa_w, '-', c='C0', label='RPA')
        ymax = max(np.concatenate([absbse_w[wbse_w < xmax],
                                   absrpa_w[wrpa_w < xmax]])) * 1.05
    else:
        ymax = max(absbse_w[wbse_w < xmax]) * 1.05
    ax.plot([qp_gap, qp_gap], [0, ymax], '--', c='0.5',
            label='Direct QP gap')

    ax.set_xlim(0.0, xmax)
    ax.set_ylim(0.0, ymax)
    ax.set_title(f'{direction}-polarization')
    ax.set_xlabel('Energy [eV]')
    if dim == 2:
        ax.set_ylabel('Absorbance [%]')
    else:
        ax.set_ylabel(r'$\varepsilon(\omega)$')
    ax.legend()
    plt.tight_layout()
    plt.savefig(filename)

    return ax


def webpanel(result, row, key_descriptions):
    import numpy as np
    from functools import partial

    E_B = table(row, 'Property', ['E_B'], key_descriptions)

    atoms = row.toatoms()
    pbc = atoms.pbc.tolist()
    dim = np.sum(pbc)

    if dim == 2:
        funcx = partial(absorption, direction='x')
        funcz = partial(absorption, direction='z')

        panel = {'title': describe_entry('Optical absorption (BSE and RPA)',
                                         panel_description),
                 'columns': [[fig('absx.png'), E_B],
                             [fig('absz.png')]],
                 'plot_descriptions': [{'function': funcx,
                                        'filenames': ['absx.png']},
                                       {'function': funcz,
                                        'filenames': ['absz.png']}]}
    else:
        funcx = partial(absorption, direction='x')
        funcy = partial(absorption, direction='y')
        funcz = partial(absorption, direction='z')

        panel = {'title': 'Optical absorption (BSE and RPA)',
                 'columns': [[fig('absx.png'), fig('absz.png')],
                             [fig('absy.png'), E_B]],
                 'plot_descriptions': [{'function': funcx,
                                        'filenames': ['absx.png']},
                                       {'function': funcy,
                                        'filenames': ['absy.png']},
                                       {'function': funcz,
                                        'filenames': ['absz.png']}]}
    return [panel]


@prepare_result
class Result(ASRResult):

    E_B: float
    bse_alphax_w: typing.List[float]
    bse_alphay_w: typing.List[float]
    bse_alphaz_w: typing.List[float]

    key_descriptions = {"E_B": "Exciton binding energy from BSE [eV].",
                        'bse_alphax_w': 'BSE polarizability x-direction.',
                        'bse_alphay_w': 'BSE polarizability y-direction.',
                        'bse_alphaz_w': 'BSE polarizability z-direction.'}

    formats = {"ase_webpanel": webpanel}


@command()
@atomsopt
@calcopt
@option('--kptdensity', help='K-point density', type=float)
@option('--ecut', help='Plane wave cutoff', type=float)
@option('--nv_s', help='Valence bands included', type=float)
@option('--nc_s', help='Conduction bands included', type=float)
@option('--mode', help='Irreducible response',
        type=Choice(['RPA', 'BSE', 'TDHF']))
@option('--bandfactor', type=int,
        help='Number of unoccupied bands = (#occ. bands) * bandfactor)')
def main(
        atoms: Atoms,
        calculator: dict = gscalculate.defaults.calculator,
        kptdensity: float = 6.0,
        ecut: float = 50.0,
        mode: str = 'BSE',
        bandfactor: int = 6,
        nv_s: float = -2.3,
        nc_s: float = 2.3,
) -> Result:
    import numpy as np
    from pathlib import Path

    rec = calculate(
        atoms=atoms,
        calculator=calculator,
        kptdensity=kptdensity,
        ecut=ecut,
        mode=mode,
        bandfactor=bandfactor,
        nv_s=nv_s,
        nc_s=nc_s,
    )

    alphax_w = np.loadtxt(rec.result.bse_polx, delimiter=',')
    data = {'bse_alphax_w': alphax_w.astype(np.float32)}

    if Path(rec.result.bse_poly).is_file():
        alphay_w = np.loadtxt(rec.result.bse_poly, delimiter=',')
        data['bse_alphay_w'] = alphay_w.astype(np.float32)
    else:
        data['bse_alphay_w'] = None

    if Path(rec.result.bse_polz).is_file():
        alphaz_w = np.loadtxt(rec.result.bse_polz, delimiter=',')
        data['bse_alphaz_w'] = alphaz_w.astype(np.float32)
    else:
        data['bse_alphaz_w'] = None

    if Path(rec.result.bse_eigx).is_file():
        E = np.loadtxt(rec.result.bse_eigx)[0, 1]

        magstateresults = calcmagstate(
            atoms=atoms, calculator=calculator).result
        magstate = magstateresults['magstate']

        gsresults = gsmain(
            atoms=atoms, calculator=calculator).result

        if magstate == 'NM':
            E_B = gsresults['gap_dir'] - E
        else:
            E_B = gsresults['gap_dir_nosoc'] - E

        data['E_B'] = E_B
    else:
        data['E_B'] = None

    return Result(data=data)


if __name__ == '__main__':
    main.cli()<|MERGE_RESOLUTION|>--- conflicted
+++ resolved
@@ -73,22 +73,16 @@
         type=Choice(['RPA', 'BSE', 'TDHF']))
 @option('--bandfactor', type=int,
         help='Number of unoccupied bands = (#occ. bands) * bandfactor)')
-<<<<<<< HEAD
 def calculate(
         atoms: Atoms,
         calculator: dict = gscalculate.defaults.calculator,
-        kptdensity: float = 6.0,
+        kptdensity: float = 20.0,
         ecut: float = 50.0,
         mode: str = 'BSE',
         bandfactor: int = 6,
         nv_s: float = -2.3,
         nc_s: float = 2.3,
 ) -> ASRResult:
-=======
-def calculate(gs: str = 'gs.gpw', kptdensity: float = 20.0, ecut: float = 50.0,
-              mode: str = 'BSE', bandfactor: int = 6,
-              nv_s: float = -2.3, nc_s: float = 2.3) -> ASRResult:
->>>>>>> 711a8dfd
     """Calculate BSE polarizability."""
     import os
     from ase.dft.bandgap import bandgap
@@ -106,14 +100,7 @@
         truncation = None
     elif ND == 2:
         eta = 0.05
-<<<<<<< HEAD
-        kpts = get_kpts_size(
-            atoms=atoms,
-            kptdensity=kptdensity,
-        )
-=======
         kpts = get_kpts_size(atoms=atoms, kptdensity=kptdensity)
->>>>>>> 711a8dfd
         truncation = '2D'
 
     else:
