import numpy as np
from asr.core import command, option
from ase.dft.bandgap import bandgap
from click import Choice


@command(creates=['bse_polx.csv', 'bse_eigx.dat',
                  'bse_poly.csv', 'bse_eigy.dat',
                  'bse_polz.csv', 'bse_eigz.dat'],
         requires=['gs.gpw'],
         resources='480:20h')
@option('--gs', help='Ground state on which BSE is based')
@option('--kptdensity', help='K-point density')
@option('--ecut', help='Plane wave cutoff')
@option('--nv_s', help='Valence bands included')
@option('--nc_s', help='Conduction bands included')
@option('--mode', help='Irreducible response',
        type=Choice(['RPA', 'BSE', 'TDHF']))
@option('--bandfactor', type=int,
        help='Number of unoccupied bands = (#occ. bands) * bandfactor)')
def calculate(gs='gs.gpw', kptdensity=6.0, ecut=50.0, mode='BSE', bandfactor=6,
              nv_s=-2.3, nc_s=2.3):
    """Calculate BSE polarizability"""
    import os
    from ase.io import read
    from gpaw import GPAW
    from gpaw.mpi import world
    from gpaw.response.bse import BSE
    from gpaw.occupations import FermiDirac
    from pathlib import Path
    import numpy as np
    from asr.core import file_barrier

    atoms = read('structure.json')
    pbc = atoms.pbc.tolist()
    ND = np.sum(pbc)
    if ND == 3:
        eta = 0.1
        kpts = {'density': kptdensity, 'gamma': True, 'even': True}
        truncation = None
    elif ND == 2:
        eta = 0.05

        def get_kpts_size(atoms, kptdensity):
            """trying to get a reasonable monkhorst size which hits high
            symmetry points
            """
            from gpaw.kpt_descriptor import kpts2sizeandoffsets as k2so
            size, offset = k2so(atoms=atoms, density=kptdensity)
            size[2] = 1
            for i in range(2):
                if size[i] % 6 != 0:
                    size[i] = 6 * (size[i] // 6 + 1)
            kpts = {'size': size, 'gamma': True}
            return kpts

        kpts = get_kpts_size(atoms=atoms, kptdensity=20)
        truncation = '2D'
        
    else:
        raise NotImplementedError(
            'asr for BSE not implemented for 0D and 1D structures')

    calc_gs = GPAW(gs, txt=None)
    spin = calc_gs.get_spin_polarized()
    nval = calc_gs.wfs.nvalence
    nocc = int(nval / 2)
    nbands = bandfactor * nocc
    Nk = len(calc_gs.get_ibz_k_points())
    gap, v, c = bandgap(calc_gs, direct=True, output=None)

    if isinstance(nv_s, float):
        ev = calc_gs.get_eigenvalues(kpt=v[1], spin=v[0])[v[2]]
        nv_sk = np.zeros((spin + 1, Nk), int)
        for s in range(spin + 1):
            for k in range(Nk):
                e_n = calc_gs.get_eigenvalues(kpt=k, spin=s)
                e_n -= ev
                x = e_n[np.where(e_n < 0)]
                x = x[np.where(x > nv_s)]
                nv_sk[s, k] = len(x)
        nv_s = np.max(nv_sk, axis=1)
    if isinstance(nc_s, float):
        ec = calc_gs.get_eigenvalues(kpt=c[1], spin=c[0])[c[2]]
        nc_sk = np.zeros((spin + 1, Nk), int)
        for s in range(spin + 1):
            for k in range(Nk):
                e_n = calc_gs.get_eigenvalues(kpt=k, spin=s)
                e_n -= ec
                x = e_n[np.where(e_n > 0)]
                x = x[np.where(x < nc_s)]
                nc_sk[s, k] = len(x)
        nc_s = np.max(nc_sk, axis=1)

    nv_s = [np.max(nv_s), np.max(nv_s)]
    nc_s = [np.max(nc_s), np.max(nc_s)]
    print('nv_s, nc_s', nv_s, nc_s)
    valence_bands = []
    conduction_bands = []
    for s in range(spin + 1):
        gap, v, c = bandgap(calc_gs, direct=True, spin=s, output=None)
        valence_bands.append(range(c[2] - nv_s[s], c[2]))
        conduction_bands.append(range(c[2], c[2] + nc_s[s]))
        
    print(valence_bands)
    print(conduction_bands)
        
    if not Path('gs_bse.gpw').is_file():
        calc = GPAW(
            gs,
            txt='gs_bse.txt',
            fixdensity=True,
            nbands=int(nbands * 1.5),
            convergence={'bands': nbands},
            occupations=FermiDirac(width=1e-4),
            kpts=kpts)
        calc.get_potential_energy()
        with file_barrier(['gs_bse.gpw']):
            calc.write('gs_bse.gpw', mode='all')

    # if spin:
<<<<<<< HEAD
    #    f0 = calc.get_occupation_numbers(spin=0)
    #    f1 = calc.get_occupation_numbers(spin=1)
    #    n0 = np.where(f0 < 1.0e-6)[0][0]
    #    n1 = np.where(f1 < 1.0e-6)[0][0]
    #    valence_bands = [range(n0 - nv, n0), range(n1 - nv, n1)]
    #    conduction_bands = [range(n0, n0 + nc), range(n1, n1 + nc)]
    # else:
    #    valence_bands = range(nocc - nv, nocc)
    #    conduction_bands = range(nocc, nocc + nc)
=======
    #     f0 = calc.get_occupation_numbers(spin=0)
    #     f1 = calc.get_occupation_numbers(spin=1)
    #     n0 = np.where(f0 < 1.0e-6)[0][0]
    #     n1 = np.where(f1 < 1.0e-6)[0][0]
    #     valence_bands = [range(n0 - nv, n0), range(n1 - nv, n1)]
    #     conduction_bands = [range(n0, n0 + nc), range(n1, n1 + nc)]
    # else:
    #     valence_bands = range(nocc - nv, nocc)
    #     conduction_bands = range(nocc, nocc + nc)
>>>>>>> f767d51b

    world.barrier()

    bse = BSE('gs_bse.gpw',
              spinors=True,
              ecut=ecut,
              valence_bands=valence_bands,
              conduction_bands=conduction_bands,
              nbands=nbands,
              mode=mode,
              truncation=truncation,
              txt='bse.txt')

    w_w = np.linspace(-2.0, 8.0, 10001)

    w_w, alphax_w = bse.get_polarizability(eta=eta,
                                           filename='bse_polx.csv',
                                           direction=0,
                                           write_eig='bse_eigx.dat',
                                           pbc=pbc,
                                           w_w=w_w)
    
    w_w, alphay_w = bse.get_polarizability(eta=eta,
                                           filename='bse_poly.csv',
                                           direction=1,
                                           write_eig='bse_eigy.dat',
                                           pbc=pbc,
                                           w_w=w_w)

    w_w, alphaz_w = bse.get_polarizability(eta=eta,
                                           filename='bse_polz.csv',
                                           direction=2,
                                           write_eig='bse_eigz.dat',
                                           pbc=pbc,
                                           w_w=w_w)
    if world.rank == 0:
        os.system('rm gs_bse.gpw')
        os.system('rm gs_nosym.gpw')

                         
def absorption(row, filename, direction='x'):
    import numpy as np
    import matplotlib.pyplot as plt
    from ase.units import alpha, Ha, Bohr

    atoms = row.toatoms()
    pbc = atoms.pbc.tolist()
    dim = np.sum(pbc)

    magstate = row.magstate

    gap_dir = row.gap_dir
    gap_dir_nosoc = row.gap_dir_nosoc

    for method in ['_gw', '_hse', '_gllbsc', '']:
        gapkey = f'gap_dir{method}'
        if gapkey in row:
            gap_dir_x = row.get(gapkey)
            delta_bse = gap_dir_x - gap_dir
            delta_rpa = gap_dir_x - gap_dir_nosoc
            break

    qp_gap = gap_dir + delta_bse

    if magstate != 'NM':
        qp_gap = gap_dir_nosoc + delta_rpa
        delta_bse = delta_rpa

    ax = plt.figure().add_subplot(111)

    data = row.data['results-asr.bse.json'][f'bse_alpha{direction}_w']
    wbse_w = data[:, 0] + delta_bse
    absbse_w = 4 * np.pi * data[:, 2]
    if dim == 2:
        absbse_w *= wbse_w * alpha / Ha / Bohr * 100
    ax.plot(wbse_w, absbse_w, '-', c='0.0', label='BSE')
    xmax = wbse_w[-1]

    # TODO: Sometimes RPA pol doesn't exist, what to do?
    data = row.data.get('results-asr.polarizability.json')
    if data:
        wrpa_w = data['frequencies'] + delta_rpa
        absrpa_w = 4 * np.pi * data[f'alpha{direction}_w'].imag
        if dim == 2:
            absrpa_w *= wrpa_w * alpha / Ha / Bohr * 100
        ax.plot(wrpa_w, absrpa_w, '-', c='C0', label='RPA')
        ymax = max(np.concatenate([absbse_w[wbse_w < xmax],
                                   absrpa_w[wrpa_w < xmax]])) * 1.05
    else:
        ymax = max(absbse_w[wbse_w < xmax]) * 1.05
    ax.plot([qp_gap, qp_gap], [0, ymax], '--', c='0.5',
            label='Direct QP gap')

    ax.set_xlim(0.0, xmax)
    ax.set_ylim(0.0, ymax)
    ax.set_title(f'{direction}-polarization')
    ax.set_xlabel('energy [eV]')
    if dim == 2:
        ax.set_ylabel('Absorbance [%]')
    else:
        ax.set_ylabel(r'$\varepsilon(\omega)$')
    ax.legend()
    plt.tight_layout()
    plt.savefig(filename)

    return ax


def webpanel(row, key_descriptions):
    from functools import partial
    from asr.database.browser import fig, table

    E_B = table(row, 'Property', ['E_B'], key_descriptions)

    atoms = row.toatoms()
    pbc = atoms.pbc.tolist()
    dim = np.sum(pbc)

    if dim == 2:
        funcx = partial(absorption, direction='x')
        funcz = partial(absorption, direction='z')

        panel = {'title': 'Optical absorption',
                 'columns': [[fig('absx.png'), E_B],
                             [fig('absz.png')]],
                 'plot_descriptions': [{'function': funcx,
                                        'filenames': ['absx.png']},
                                       {'function': funcz,
                                        'filenames': ['absz.png']}]}
    else:
        funcx = partial(absorption, direction='x')
        funcy = partial(absorption, direction='y')
        funcz = partial(absorption, direction='z')

        panel = {'title': 'Optical absorption',
                 'columns': [[fig('absx.png'), fig('absz.png')],
                             [fig('absy.png'), E_B]],
                 'plot_descriptions': [{'function': funcx,
                                        'filenames': ['absx.png']},
                                       {'function': funcy,
                                        'filenames': ['absy.png']},
                                       {'function': funcz,
                                        'filenames': ['absz.png']}]}
    return [panel]


@command(module='asr.bse',
         requires=['bse_polx.csv', 'results-asr.gs.json',
                   'results-asr.structureinfo.json'],
         dependencies=['asr.bse@calculate', 'asr.gs', 'asr.structureinfo'],
         webpanel=webpanel)
def main():
    alphax_w = np.loadtxt('bse_polx.csv', delimiter=',')
    data = {'bse_alphax_w': alphax_w.astype(np.float32)}

    from pathlib import Path
    if Path('bse_poly.csv').is_file():
        alphay_w = np.loadtxt('bse_poly.csv', delimiter=',')
        data['bse_alphay_w'] = alphay_w.astype(np.float32)
    if Path('bse_polz.csv').is_file():
        alphaz_w = np.loadtxt('bse_polz.csv', delimiter=',')
        data['bse_alphaz_w'] = alphaz_w.astype(np.float32)
    from asr.core import read_json
                         
    if Path('bse_eigx.dat').is_file():
        E = np.loadtxt('bse_eigx.dat')[0, 1]

        info = read_json('results-asr.structureinfo.json')
        magstate = info['magstate']

        gsresults = read_json('results-asr.gs.json')
        if magstate == 'NM':
            E_B = gsresults['gap_dir'] - E
        else:
            E_B = gsresults['gap_dir_nosoc'] - E

        data['E_B'] = E_B
        data['__key_descriptions__'] = \
            {'E_B': 'KVP: BSE binding energy (Exc. bind. energy) [eV]'}

    return data


if __name__ == '__main__':
    main.cli()<|MERGE_RESOLUTION|>--- conflicted
+++ resolved
@@ -119,17 +119,6 @@
             calc.write('gs_bse.gpw', mode='all')
 
     # if spin:
-<<<<<<< HEAD
-    #    f0 = calc.get_occupation_numbers(spin=0)
-    #    f1 = calc.get_occupation_numbers(spin=1)
-    #    n0 = np.where(f0 < 1.0e-6)[0][0]
-    #    n1 = np.where(f1 < 1.0e-6)[0][0]
-    #    valence_bands = [range(n0 - nv, n0), range(n1 - nv, n1)]
-    #    conduction_bands = [range(n0, n0 + nc), range(n1, n1 + nc)]
-    # else:
-    #    valence_bands = range(nocc - nv, nocc)
-    #    conduction_bands = range(nocc, nocc + nc)
-=======
     #     f0 = calc.get_occupation_numbers(spin=0)
     #     f1 = calc.get_occupation_numbers(spin=1)
     #     n0 = np.where(f0 < 1.0e-6)[0][0]
@@ -139,7 +128,6 @@
     # else:
     #     valence_bands = range(nocc - nv, nocc)
     #     conduction_bands = range(nocc, nocc + nc)
->>>>>>> f767d51b
 
     world.barrier()
 
