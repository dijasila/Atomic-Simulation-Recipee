--- conflicted
+++ resolved
@@ -1,9 +1,5 @@
-<<<<<<< HEAD
-from asr.core import ASRResult, prepare_result
-=======
 from asr.core import command, ASRResult, prepare_result
 from asr.database.browser import WebPanel
->>>>>>> db2a5eda
 import numpy as np
 
 
