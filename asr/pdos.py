from asr.utils import option, update_defaults
import click
from pathlib import Path

from collections import defaultdict
import json

import numpy as np

import matplotlib as mpl
import matplotlib.pyplot as plt
import matplotlib.patheffects as path_effects

from ase import Atoms
from ase.io import jsonio
from ase.parallel import paropen
from ase.units import Ha
from ase.dft.kpoints import get_monkhorst_pack_size_and_offset as k2so
from ase.dft.dos import DOS
from ase.dft.dos import linear_tetrahedron_integration as lti
from ase.utils.formula import formula_metal

import gpaw.mpi as mpi
from gpaw import GPAW
from gpaw.utilities.dos import raw_orbital_LDOS, raw_spinorbit_orbital_LDOS


from asr.utils import magnetic_atoms
<<<<<<< HEAD
from asr.utils.gpw import gpw2eigs, get_spin_direction
=======
from asr.utils.gpw2eigs import get_spin_direction
>>>>>>> f74be9de


# ---------- GPAW hacks ---------- #


class SOCDOS():  # At some point, the GPAW DOS class should handle soc XXX
    """Hack to make DOS class work with spin orbit coupling"""
    def __init__(self, gpw, **kwargs):
        """
        Parameters:
        -----------
        gpw : str
            The SOCDOS takes a filename of the GPAW calculator object and loads
            it, instead of the normal ASE compliant calculator object.
        """
        self.gpw = gpw

        if mpi.world.rank == 0:
            self.calc = GPAW(gpw, communicator=mpi.serial_comm, txt=None)
            self.dos = DOS(self.calc, **kwargs)
        else:
            self.calc = None
            self.dos = None

    def get_dos(self):
        if mpi.world.rank == 0:  # GPAW spin-orbit correction is done in serial
            # hack dos
            e_skm, ef = gpw2eigs(self.gpw, optimal_spin_direction=True)
            if e_skm.ndim == 2:
                e_skm = e_skm[np.newaxis]
            self.dos.nspins = 1
            self.dos.e_skn = e_skm - ef
            bzkpts = self.calc.get_bz_k_points()
            size, offset = k2so(bzkpts)
            bz2ibz = self.calc.get_bz_to_ibz_map()
            shape = (self.dos.nspins, ) + tuple(size) + (-1, )
            self.dos.e_skn = self.dos.e_skn[:, bz2ibz].reshape(shape)
            dos = self.dos.get_dos() / 2
            mpi.broadcast(dos)
        else:
            dos = mpi.broadcast(None)
        return dos


# ---------- Main functionality ---------- #


@click.command()
@update_defaults('asr.pdos')
@option('--kptdens', default=36.0,
        help='k-point density')
@option('--emptybands', default=20,
        help='number of empty bands to include')
def main(kptdens, emptybands):
    # Refine ground state with more k-points
    calc, gpw = refine_gs_for_pdos(kptdens, emptybands)

    results = {}

    # ----- Slow steps ----- #
    # Calculate pdos (stored in tmpresults_pdos.json until recipe is completed)
    results['pdos_nosoc'] = pdos(calc, gpw, soc=False)
    # Yield results XXX
    results['pdos_soc'] = pdos(calc, gpw, soc=True)
    # Yield results XXX

    # ----- Fast steps ----- #
    # Calculate the dos at the Fermi energy
    results['dos_at_ef_nosoc'] = calculate_dos_at_ef(calc, gpw, soc=False)
    results['dos_at_ef_soc'] = calculate_dos_at_ef(calc, gpw, soc=True)

<<<<<<< HEAD
    # Write results file  # Yield instead XXX
    write_results(results)
=======
@command('asr.pdos')
@option('--calc', default='pdos.gpw',
        help='gpw-file to base pdos on')
@option('--kptdensity', default=36.0,
        help='K-point density')
def main(calc, kptdensity):
    if not op.isfile('pdos.gpw'):
        dft_for_pdos(kptdensity)
    dosefnosoc = dosef_nosoc()
    with paropen('dosef_nosoc.txt', 'w') as fd:
        print('{}'.format(dosefnosoc), file=fd)
    dosefsoc = dosef_soc()
    with paropen('dosef_soc.txt', 'w') as fd:
        print('{}'.format(dosefsoc), file=fd)
    pdos(calc, spinorbit=False)
    pdos(calc, spinorbit=True)
>>>>>>> f74be9de


def write_results(results):
    with paropen('results_pdos.json', 'w') as fd:
        json.dump(jsonio.encode(results), fd)


# ---------- Recipe methodology ---------- #


def refine_gs_for_pdos(kptdens=36.0, emptybands=20):
    from asr.utils.refinegs import refinegs
    calc, gpw = refinegs(selfc=False, outf=True,
                         kptdens=kptdens, emptybands=emptybands,
                         txt='pdos.txt')  # Change name XXX
    return calc, gpw


# ----- PDOS ----- #

# SOME WRAPPER XXX
def pdos(calc, gpw, soc=True):
    """Main functionality to do a single pdos calculation"""
    # Do calculation
    energies, pdos_sal, symbols, efermi = calculate_pdos(calc, gpw, soc=soc)

    # Subtract the vacuum energy
    # get evac XXX
    evac = 0.
    e = energies - evac
    ef = efermi - evac

    results = {'pdos_sal': pdos_sal, 'symbols': symbols,
               'energies': e, 'efermi': ef}

    return results


def calculate_pdos(calc, gpw, soc=True):
    """Calculate the projected density of states

    Returns:
    --------
    energies : nd.array
        energies 10 eV under and above Fermi energy
    pdos_sal : defaultdict
        pdos for spin, atom and orbital angular momentum
    symbols : list
        chemical symbols in Atoms object
    efermi : float
        Fermi energy
    """
    world = mpi.world

    if soc and world.rank == 0:
        calc0 = GPAW(gpw, communicator=mpi.serial_comm, txt=None)

    zs = calc.atoms.get_atomic_numbers()
    chem_symbols = calc.atoms.get_chemical_symbols()
    efermi = calc.get_fermi_level()
    l_a = get_l_a(zs)
    kd = calc.wfs.kd

    if soc:
        ldos = raw_spinorbit_orbital_LDOS
    else:
        ldos = raw_orbital_LDOS

    e = np.linspace(-10 + efermi, 10 + efermi, 2000)
    ns = calc.get_number_of_spins()
    pdos_sal = defaultdict(float)
    e_s = {}
    for spin in range(ns):
        for a in l_a:
            spec = chem_symbols[a]
            for l in l_a[a]:
                if soc:
                    if world.rank == 0:  # GPAW soc is done in serial
                        theta, phi = get_spin_direction()
                        energies, weights = ldos(calc0, a, spin, l, theta, phi)
                        mpi.broadcast((energies, weights))
                    else:
                        energies, weights = mpi.broadcast(None)
                else:
                    energies, weights = ldos(calc, a, spin, l)

                energies.shape = (kd.nibzkpts, -1)
                energies = energies[kd.bz2ibz_k]
                energies.shape = tuple(kd.N_c) + (-1, )
                weights.shape = (kd.nibzkpts, -1)
                weights /= kd.weight_k[:, np.newaxis]
                w = weights[kd.bz2ibz_k]
                w.shape = tuple(kd.N_c) + (-1, )
                p = lti(calc.atoms.cell, energies * Ha, e, w)
                key = ','.join([str(spin), str(spec), str(l)])
                pdos_sal[key] += p
        e_s[spin] = e

    return e, pdos_sal, calc.atoms.get_chemical_symbols(), efermi


def get_l_a(zs):
    """Defines which atoms and angular momentum to project onto.

    Parameters:
    -----------
    zs : [z1, z2, ...]-list or array
        list of atomic numbers (zi: int)

    Returns:
    --------
    l_a : {int: str, ...}-dict
        keys are atomic indices and values are a string such as 'spd'
        that determines which angular momentum to project onto or a
        given atom
    """
    zs = np.asarray(zs)
    l_a = {}
    atoms = Atoms(numbers=zs)
    mag_elements = magnetic_atoms(atoms)
    for a, (z, mag) in enumerate(zip(zs, mag_elements)):
        l_a[a] = 'spd' if mag else 'sp'
    return l_a


# ----- DOS at Fermi energy ----- #


def calculate_dos_at_ef(calc, gpw, soc=False):
    """Get dos at the Fermi energy"""
    if soc:
        dos = SOCDOS(gpw, width=0.0, window=(-0.1, 0.1), npts=3)
    else:
        dos = DOS(calc, width=0.0, window=(-0.1, 0.1), npts=3)
    return dos.get_dos()[1]


# ---------- Database and webpanel ---------- #


def read_results():
    with paropen('results_pdos.json', 'r') as fd:
        results = jsonio.decode(json.load(fd))
    return results


def collect_data(atoms):
    kvp = {}
    data = {}
    key_descriptions = {}  # what does key_descriptions refer to? XXX

    results = read_results()

    kvp['dos_at_ef_nosoc'] = results['dos_at_ef_nosoc']
    kvp['dos_at_ef_soc'] = results['dos_at_ef_soc']
    data['pdos_nosoc'] = results['pdos_nosoc']
    data['pdos_soc'] = results['pdos_soc']
    
    return kvp, key_descriptions, data


def webpanel(row, key_descriptions):
    panel = []
    things = [(pdos_pbe, ['pbe-pdos.png'])]

    return panel, things


# ---------- Plotting ---------- #


def plot_pdos():
    """only for testing
    """
    from gpaw import GPAW
    efermi = GPAW('gs.gpw', txt=None).get_fermi_level()
    import matplotlib.pyplot as plt
    with paropen('pdos.json', 'r') as fd:
        data = jsonio.decode(json.load(fd))
        e = np.asarray(data['energies'])
        pdos_sal = data['pdos_sal']
        symbols = data['symbols']

    with paropen('evac.txt', 'r') as fd:
        evac = float(fd.read())

    e -= evac
    pmax = 0.0
    for s, pdos_al in pdos_sal.items():
        for a, pdos_l in sorted(pdos_al.items()):
            for l, pdos in sorted(pdos_l.items(), reverse=True):
                pdos = np.asarray(pdos)
                pmax = max(pdos.max(), pmax)
                plt.plot(pdos, e, label='{} ({})'.format(symbols[int(a)], l))
    plt.xlim(0, pmax)
    plt.ylim(efermi - evac - 2, efermi - evac + 2)
    plt.legend()
    plt.ylabel('energy relative to vacuum [eV]')
    plt.xlabel('pdos [states/eV]')
    plt.show()


def pdos_pbe(row,
             filename='pbe-pdos.png',
             figsize=(6.4, 4.8),
             fontsize=10,
             lw=2,
             loc='best'):
    if 'pdos_pbe' not in row.data:
        return

    def smooth(y, npts=3):
        return np.convolve(y, np.ones(npts) / npts, mode='same')

    dct = row.data.pdos_pbe
    e = dct['energies']
    pdos_sal2 = dct['pdos_sal']
    z_a = set(row.numbers)
    symbols = Atoms(formula_metal(z_a)).get_chemical_symbols()

    def cmp(k):
        s, a, L = k.split(',')
        si = symbols.index(k.split(',')[1])
        li = ['s', 'p', 'd', 'f'].index(L)
        return ('{}{}{}'.format(s, si, li))

    pdos_sal = {}
    for k in sorted(pdos_sal2.keys(), key=cmp):
        pdos_sal[k] = pdos_sal2[k]
    colors = {}
    i = 0
    for k in sorted(pdos_sal.keys(), key=cmp):
        if int(k[0]) == 0:
            colors[k[2:]] = 'C{}'.format(i % 10)
            i += 1
    spinpol = False
    for k in pdos_sal.keys():
        if int(k[0]) == 1:
            spinpol = True
            break
    ef = dct['efermi']
    mpl.rcParams['font.size'] = fontsize
    ax = plt.figure(figsize=figsize).add_subplot(111)
    ax.figure.set_figheight(1.2 * ax.figure.get_figheight())
    emin = row.get('vbm', ef) - 3
    emax = row.get('cbm', ef) + 3
    i1, i2 = abs(e - emin).argmin(), abs(e - emax).argmin()
    pdosint_s = defaultdict(float)
    for key in sorted(pdos_sal.keys(), key=cmp):
        pdos = pdos_sal[key]
        spin, spec, lstr = key.split(',')
        spin = int(spin)
        sign = 1 if spin == 0 else -1
        pdosint_s[spin] += np.trapz(y=pdos[i1:i2], x=e[i1:i2])
        if spin == 0:
            label = '{} ({})'.format(spec, lstr)
        else:
            label = None
        ax.plot(
            smooth(pdos) * sign, e, label=label, color=colors[key[2:]], lw=lw)

    ax.legend(loc=loc)
    ax.axhline(ef, color='k', ls=':')
    ax.set_ylim(emin, emax)
    if spinpol:
        xmax = max(pdosint_s.values())
        ax.set_xlim(-xmax * 0.5, xmax * 0.5)
    else:
        ax.set_xlim(0, pdosint_s[0] * 0.5)

    xlim = ax.get_xlim()
    x0 = xlim[0] + (xlim[1] - xlim[0]) * 0.01
    text = ax.annotate(
        r'$E_\mathrm{F}$',
        xy=(x0, ef),
        ha='left',
        va='bottom',
        fontsize=fontsize * 1.3)
    text.set_path_effects([
        path_effects.Stroke(linewidth=3, foreground='white', alpha=0.5),
        path_effects.Normal()
    ])
    ax.set_xlabel('projected dos [states / eV]')
    ax.set_ylabel(r'$E-E_\mathrm{vac}$ [eV]')
    plt.savefig(filename, bbox_inches='tight')
    plt.close()


# ---------- ASR globals and main ---------- #


<<<<<<< HEAD
group = 'Property'
resources = '8:1h'  # How many resources are used
dependencies = ['asr.gs']
=======
group = 'property'
dependencies = ['asr.structureinfo', 'asr.gs']
>>>>>>> f74be9de

if __name__ == '__main__':
    main()<|MERGE_RESOLUTION|>--- conflicted
+++ resolved
@@ -1,6 +1,5 @@
 from asr.utils import option, update_defaults
 import click
-from pathlib import Path
 
 from collections import defaultdict
 import json
@@ -26,11 +25,7 @@
 
 
 from asr.utils import magnetic_atoms
-<<<<<<< HEAD
-from asr.utils.gpw import gpw2eigs, get_spin_direction
-=======
-from asr.utils.gpw2eigs import get_spin_direction
->>>>>>> f74be9de
+from asr.utils.gpw2eigs import gpw2eigs, get_spin_direction
 
 
 # ---------- GPAW hacks ---------- #
@@ -102,27 +97,8 @@
     results['dos_at_ef_nosoc'] = calculate_dos_at_ef(calc, gpw, soc=False)
     results['dos_at_ef_soc'] = calculate_dos_at_ef(calc, gpw, soc=True)
 
-<<<<<<< HEAD
     # Write results file  # Yield instead XXX
     write_results(results)
-=======
-@command('asr.pdos')
-@option('--calc', default='pdos.gpw',
-        help='gpw-file to base pdos on')
-@option('--kptdensity', default=36.0,
-        help='K-point density')
-def main(calc, kptdensity):
-    if not op.isfile('pdos.gpw'):
-        dft_for_pdos(kptdensity)
-    dosefnosoc = dosef_nosoc()
-    with paropen('dosef_nosoc.txt', 'w') as fd:
-        print('{}'.format(dosefnosoc), file=fd)
-    dosefsoc = dosef_soc()
-    with paropen('dosef_soc.txt', 'w') as fd:
-        print('{}'.format(dosefsoc), file=fd)
-    pdos(calc, spinorbit=False)
-    pdos(calc, spinorbit=True)
->>>>>>> f74be9de
 
 
 def write_results(results):
@@ -414,14 +390,9 @@
 # ---------- ASR globals and main ---------- #
 
 
-<<<<<<< HEAD
-group = 'Property'
+group = 'property'
 resources = '8:1h'  # How many resources are used
-dependencies = ['asr.gs']
-=======
-group = 'property'
 dependencies = ['asr.structureinfo', 'asr.gs']
->>>>>>> f74be9de
 
 if __name__ == '__main__':
     main()