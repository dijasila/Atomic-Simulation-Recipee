import pytest
from pytest import approx
from .materials import Si, Fe


@pytest.mark.ci
@pytest.mark.parallel
@pytest.mark.parametrize("gap", [0, 1])
@pytest.mark.parametrize("fermi_level", [0.5, 1.5])
def test_gs(asr_tmpdir_w_params, mockgpaw, mocker, get_webcontent,
            test_material, gap, fermi_level):
    import asr.relax
    from asr.core import read_json
    from asr.gs import calculate, main
    from ase.io import write
    import gpaw
    import gpaw.occupations
    mocker.patch.object(gpaw.GPAW, "_get_band_gap")
    mocker.patch.object(gpaw.GPAW, "_get_fermi_level")
    spy = mocker.spy(asr.relax, "set_initial_magnetic_moments")
    gpaw.GPAW._get_fermi_level.return_value = fermi_level
    gpaw.GPAW._get_band_gap.return_value = gap

    write('structure.json', test_material)
    calculate(
        calculator={
            "name": "gpaw",
            "kpts": {"density": 6, "gamma": True},
        },
    )

    results = main()
    gs = read_json('gs.gpw')
    gs['atoms'].has('initial_magmoms')
    if test_material.has('initial_magmoms'):
        spy.assert_not_called()
    else:
        spy.assert_called()

    assert results.get("gaps_nosoc").get("efermi") == approx(fermi_level)
    assert results.get("efermi") == approx(fermi_level, abs=0.1)
    if gap >= fermi_level:
        assert results.get("gap") == approx(gap)
    else:
        assert results.get("gap") == approx(0)

    content = get_webcontent()
    resultgap = results.get("gap")
    assert f"<td>Bandgap</td><td>{resultgap:0.2f}eV</td>" in content, content
    assert "<td>Fermilevel</td>" in content, content
    assert "<td>Magneticstate</td><td>NM</td>" in \
        content, content
    assert "<td>Magneticstate</td><td>NM</td>" in \
        content, content


@pytest.mark.ci
def test_gs_asr_cli_results_figures(asr_tmpdir_w_params, mockgpaw):
    from .materials import std_test_materials
    from pathlib import Path
    from asr.gs import main
    from asr.core.material import (get_material_from_folder,
                                   get_webpanels_from_material,
                                   make_panel_figures)
    atoms = std_test_materials[0]
    atoms.write('structure.json')

    main()
    material = get_material_from_folder()
    panel = get_webpanels_from_material(material, main)
    make_panel_figures(material, panel)
    assert Path('bz-with-gaps.png').is_file()


@pytest.mark.integration_test
@pytest.mark.integration_test_gpaw
<<<<<<< HEAD
@pytest.mark.parametrize('atoms,parameters,magstate', [
=======
@pytest.mark.parametrize('atoms,parameters,results', [
>>>>>>> cf8fb5ad
    (Si,
     {
         'asr.gs@calculate': {
             'calculator': {
                 "name": "gpaw",
                 "kpts": {"density": 2, "gamma": True},
                 "xc": "PBE",
                 "mode": {"ecut": 300, "name": "pw"}
             },
         }
     },
<<<<<<< HEAD
     'NM'),
=======
     {'magstate': 'NM',
      'gap': pytest.approx(0.55, abs=0.01)}),
>>>>>>> cf8fb5ad
    (Fe,
     {
         'asr.gs@calculate': {
             'calculator': {
                 "name": "gpaw",
                 "kpts": {"density": 2, "gamma": True},
                 "xc": "PBE",
                 "mode": {"ecut": 300, "name": "pw"}
             },
         }
     },
<<<<<<< HEAD
     'FM')
])
def test_gs_integration_gpaw(asr_tmpdir, atoms, parameters, magstate):
=======
     {'magstate': 'FM', 'gap': 0.0})
])
def test_gs_integration_gpaw(asr_tmpdir, atoms, parameters, results):
>>>>>>> cf8fb5ad
    """Check that the groundstates produced by GPAW are correct."""
    from asr.core import read_json
    from asr.gs import main as groundstate
    from asr.setup.params import main as setupparams
    atoms.write('structure.json')
    setupparams(parameters)
<<<<<<< HEAD
    groundstate()
    magstateresults = read_json('results-asr.magstate.json')
    assert magstateresults["magstate"] == magstate
=======
    gsresults = groundstate()

    assert gsresults['gap'] == results['gap']

    magstateresults = read_json('results-asr.magstate.json')
    assert magstateresults["magstate"] == results['magstate']
>>>>>>> cf8fb5ad
<|MERGE_RESOLUTION|>--- conflicted
+++ resolved
@@ -50,8 +50,6 @@
     assert "<td>Fermilevel</td>" in content, content
     assert "<td>Magneticstate</td><td>NM</td>" in \
         content, content
-    assert "<td>Magneticstate</td><td>NM</td>" in \
-        content, content
 
 
 @pytest.mark.ci
@@ -74,11 +72,7 @@
 
 @pytest.mark.integration_test
 @pytest.mark.integration_test_gpaw
-<<<<<<< HEAD
-@pytest.mark.parametrize('atoms,parameters,magstate', [
-=======
 @pytest.mark.parametrize('atoms,parameters,results', [
->>>>>>> cf8fb5ad
     (Si,
      {
          'asr.gs@calculate': {
@@ -90,12 +84,8 @@
              },
          }
      },
-<<<<<<< HEAD
-     'NM'),
-=======
      {'magstate': 'NM',
       'gap': pytest.approx(0.55, abs=0.01)}),
->>>>>>> cf8fb5ad
     (Fe,
      {
          'asr.gs@calculate': {
@@ -107,30 +97,18 @@
              },
          }
      },
-<<<<<<< HEAD
-     'FM')
-])
-def test_gs_integration_gpaw(asr_tmpdir, atoms, parameters, magstate):
-=======
      {'magstate': 'FM', 'gap': 0.0})
 ])
 def test_gs_integration_gpaw(asr_tmpdir, atoms, parameters, results):
->>>>>>> cf8fb5ad
     """Check that the groundstates produced by GPAW are correct."""
     from asr.core import read_json
     from asr.gs import main as groundstate
     from asr.setup.params import main as setupparams
     atoms.write('structure.json')
     setupparams(parameters)
-<<<<<<< HEAD
-    groundstate()
-    magstateresults = read_json('results-asr.magstate.json')
-    assert magstateresults["magstate"] == magstate
-=======
     gsresults = groundstate()
 
     assert gsresults['gap'] == results['gap']
 
     magstateresults = read_json('results-asr.magstate.json')
-    assert magstateresults["magstate"] == results['magstate']
->>>>>>> cf8fb5ad
+    assert magstateresults["magstate"] == results['magstate']