--- conflicted
+++ resolved
@@ -4,11 +4,7 @@
 @pytest.mark.ci
 @pytest.mark.parametrize("bandgap", [0, 1])
 def test_hse(asr_tmpdir_w_params, test_material, mockgpaw, mocker,
-<<<<<<< HEAD
-             get_webcontent, fast_calc):
-=======
-             get_webcontent, bandgap):
->>>>>>> ec13db8b
+             get_webcontent, fast_calc, bandgap):
     import gpaw
     from pathlib import Path
     import numpy as np
@@ -44,23 +40,17 @@
         return calc.eigenvalues[np.newaxis]
 
     mocker.patch('gpaw.xc.tools.vxc', create=True, new=vxc)
-<<<<<<< HEAD
     results = main(
         atoms=test_material,
         calculator=fast_calc,
         npoints=10,
         kptdensity=2,
     ).result
-    assert results['gap_hse_nosoc'] == pytest.approx(2.0)
-    assert results['gap_dir_hse_nosoc'] == pytest.approx(2.0)
+    assert results['gap_hse_nosoc'] == pytest.approx(2 * bandgap)
+    assert results['gap_dir_hse_nosoc'] == pytest.approx(2 * bandgap)
 
     # We need to call structureinfo in order to make the webpanel.
     # This should be fixed in the future.
     structinfo(atoms=test_material)
-=======
-    results = main()
-    assert results['gap_hse_nosoc'] == pytest.approx(2 * bandgap)
-    assert results['gap_dir_hse_nosoc'] == pytest.approx(2 * bandgap)
->>>>>>> ec13db8b
     html = get_webcontent()
     assert 'hse-bs.png' in html