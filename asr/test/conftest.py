--- conflicted
+++ resolved
@@ -8,7 +8,6 @@
 from ase.parallel import world
 from ase.utils import devnull
 import pytest
-<<<<<<< HEAD
 from .fixtures import (  # noqa
     mockgpaw, test_material, asr_tmpdir,
     asr_tmpdir_w_params, get_webcontent,
@@ -19,14 +18,9 @@
     various_object_types,
     record,
     fscache,
+    crosslinks_test_dbs,
+    duplicates_test_db,
 )
-=======
-from .fixtures import (mockgpaw, test_material, asr_tmpdir,  # noqa
-                       asr_tmpdir_w_params, get_webcontent,  # noqa
-                       set_asr_test_environ_variable,  # noqa
-                       crosslinks_test_dbs,  # noqa
-                       duplicates_test_db)  # noqa
->>>>>>> 711a8dfd
 
 
 @pytest.hookimpl(tryfirst=True, hookwrapper=True)
