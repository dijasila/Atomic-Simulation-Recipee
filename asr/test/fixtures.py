"""Module containing the implementations of all ASR pytest fixtures."""
import numpy as np
from ase.parallel import world, broadcast
from asr.core import write_json
from .materials import std_test_materials, BN
import pytest
import datetime
from _pytest.tmpdir import _mk_tmp
from pathlib import Path
from asr.core import get_cache
from asr.core.specification import construct_run_spec
from asr.core.root import Repository
from asr.core.record import Record
from asr.core.dependencies import Dependencies


@pytest.fixture()
def mockgpaw(monkeypatch):
    """Fixture that mocks up GPAW."""
    import sys
    monkeypatch.syspath_prepend(Path(__file__).parent.resolve() / "mocks")
    for module in list(sys.modules):
        if "gpaw" in module:
            sys.modules.pop(module)

    yield sys.path

    for module in list(sys.modules):
        if "gpaw" in module:
            sys.modules.pop(module)


@pytest.fixture(params=std_test_materials)
def test_material(request):
    """Fixture that returns an ase.Atoms object representing a std test material."""
    return request.param.copy()


VARIOUS_OBJECT_TYPES = [
    1,
    1.02,
    1 + 1e-15,
    1 + 1j,
    1e20,
    1e-17,
    'a',
    (1, 'a'),
    [1, 'a'],
    [1, (1, 'abc', [1.0, ('a', )])],
    np.array([1.1, 2.0], float),
    BN,
    set(['a', 1, '2']),
    Path('directory1/directory2/file.txt'),
    datetime.datetime.now(),
    Dependencies([]),
]


@pytest.fixture
def external_file(asr_tmpdir):
    from asr.core import ExternalFile
    filename = 'somefile.txt'
    Path(filename).write_text('sometext')
    return ExternalFile.fromstr(filename)


@pytest.fixture(params=VARIOUS_OBJECT_TYPES)
def various_object_types(request):
    """Fixture that yield object of different relevant types."""
    return request.param


@pytest.fixture()
def asr_tmpdir(request, tmp_path_factory):
    """Create temp folder and change directory to that folder.

    A context manager that creates a temporary folder and changes
    the current working directory to it for isolated filesystem tests.
    """
    from ase.utils import workdir
    if world.rank == 0:
        path = _mk_tmp(request, tmp_path_factory)
    else:
        path = None
    path = broadcast(path)

    with workdir(path):
        if world.rank == 0:
            Repository.initialize(path)

        yield path


def _get_webcontent(dbname="database.db"):
    from asr.database.fromtree import main as fromtree
    # from asr.database.material_fingerprint import main as mf

    # mf()
    fromtree(recursive=True)
    content = ""
    from asr.database.app import App, get_project_from_database

    if world.rank == 0:
        dbapp = App()
        project = get_project_from_database(dbname)
        dbapp.add_project(project)
        dbapp.initialize()
        flask = dbapp.flask

        flask.testing = True
        with flask.test_client() as c:
            project = dbapp.projects["database.db"]
            db = project["database"]
            uid_key = project["uid_key"]
            row = db.get(id=1)
            uid = row.get(uid_key)
            url = f"/database.db/row/{uid}"
            content = c.get(url).data.decode()
            content = content.replace("\n", "").replace(" ", "")
    else:
        content = None
    content = broadcast(content)
    return content


@pytest.fixture(autouse=True)
def set_asr_test_environ_variable(monkeypatch):
    monkeypatch.setenv("ASRTESTENV", "true")


@pytest.fixture()
def get_webcontent():
    """Return a utility function that can create and return webcontent."""
    return _get_webcontent


@pytest.fixture()
def fast_calc():
    fast_calc = {
        "name": "gpaw",
        "kpts": {"density": 1, "gamma": True},
        "xc": "PBE",
    }
    return fast_calc


@pytest.fixture()
def asr_tmpdir_w_params(asr_tmpdir):
    """Make temp dir and create a params.json with settings for fast evaluation."""
    fast_calc = {
        "name": "gpaw",
        "kpts": {"density": 1, "gamma": True},
        "xc": "PBE",
    }
    params = {
        'asr.c2db.gs:calculate': {
            'calculator': fast_calc,
        },
        'asr.c2db.gs': {
            'calculator': fast_calc,
        },
        'asr.c2db.bandstructure': {
            'npoints': 10,
            'calculator': fast_calc,
        },
        'asr.hse': {
            'calculator': fast_calc,
            'kptdensity': 2,
        },
        'asr.c2db.gw:gs': {
            'kptdensity': 2,
        },
        'asr.bse:calculate': {
            'kptdensity': 2,
        },
        'asr.c2db.pdos:calculate': {
            'kptdensity': 2,
            'emptybands': 5,
        },
        'asr.c2db.piezoelectrictensor': {
            'calculator': fast_calc,
            'relaxcalculator': fast_calc
        },
        'asr.c2db.formalpolarization': {
            'calculator': {
                "name": "gpaw",
                "kpts": {"density": 2},
            },
        },
    }

    write_json('params.json', params)


@pytest.fixture(params=std_test_materials)
def duplicates_test_db(request, asr_tmpdir):
    """Set up a database containing only duplicates of a material."""
    import ase.db

    db = ase.db.connect("duplicates.db")
    atoms = request.param.copy()

    db.write(atoms=atoms)

    rotated_atoms = atoms.copy()
    rotated_atoms.rotate(23, v='z', rotate_cell=True)
    db.write(atoms=rotated_atoms, magstate='FM')

    pbc_c = atoms.get_pbc()
    repeat = np.array([2, 2, 2], int)
    repeat[~pbc_c] = 1
    supercell_ref = atoms.repeat(repeat)
    db.write(supercell_ref)

    translated_atoms = atoms.copy()
    translated_atoms.translate(0.5)
    db.write(translated_atoms)

    rattled_atoms = atoms.copy()
    rattled_atoms.rattle(0.001)
    db.write(rattled_atoms)

    stretch_nonpbc_atoms = atoms.copy()
    cell = stretch_nonpbc_atoms.get_cell()
    pbc_c = atoms.get_pbc()
    cell[~pbc_c][:, ~pbc_c] *= 2
    stretch_nonpbc_atoms.set_cell(cell)
    db.write(stretch_nonpbc_atoms)

    return (atoms, db)


@pytest.fixture
def record(various_object_types):
    run_spec = construct_run_spec(
        name='asr.test',
        parameters={'a': 1},
        version=0,
    )
    run_record = Record(
        run_specification=run_spec,
        result=various_object_types,
    )
    return run_record


@pytest.fixture
def fscache(asr_tmpdir):
    cache = get_cache('filesystem')
    return cache


@pytest.fixture()
def crosslinks_test_dbs(asr_tmpdir):
    """Set up database for testing the crosslinks recipe."""
    from ase.io import write, read
    from ase.db import connect
    from asr.core import chdir
    from asr.database.material_fingerprint import main as material_fingerprint
    from asr.database.treelinks import main as treelinks
    from asr.database.fromtree import main as fromtree

    write('structure.json', std_test_materials[0])
    p = Path('.')

    for i in range(1, len(std_test_materials)):
        dirpath = Path(p / f'folder_{i - 1}')
        dirpath.mkdir()
        write(dirpath / 'structure.json', std_test_materials[i])

    pathlist = list(p.glob('folder_*'))
    for path in pathlist:
        with chdir(path):
            material_fingerprint(atoms=read('structure.json'))
    material_fingerprint(atoms=read('structure.json'))

    # run asr.database.treelinks to create results and links.json files
    treelinks(include=['folder_*'], exclude=[''])

    # first, create one database based on the tree structure
    fromtree(recursive=True, dbname='db.db')
    # second, create one database with only the parent structure present
    fromtree(recursive=True, dbname='dbref.db')

    # set metadata in such a way that asr.database.crosslinks can work correctly
    db = connect('db.db')
    db.delete([1])
    dbref = connect('dbref.db')
    dbref.delete([2, 3, 4])
    db.metadata = {'title': 'Example DB',
                   'link_name': '{row.formula}-{row.uid}',
                   'link_url': 'test/test/{row.uid}'}
    dbref.metadata = {'title': 'Example Reference DB',
                      'link_name': '{row.uid}-{row.formula}',
                      'link_url': 'testref/testref/{row.uid}'}

<<<<<<< HEAD
    return None


@pytest.fixture
def database_with_one_row(asr_tmpdir):
    from ase.db import connect
    from asr.test.materials import Ag
    database = connect("test_database.db")
    database.write(Ag)
    return database
=======
    return None
>>>>>>> 03c425d8
<|MERGE_RESOLUTION|>--- conflicted
+++ resolved
@@ -294,17 +294,4 @@
                       'link_name': '{row.uid}-{row.formula}',
                       'link_url': 'testref/testref/{row.uid}'}
 
-<<<<<<< HEAD
-    return None
-
-
-@pytest.fixture
-def database_with_one_row(asr_tmpdir):
-    from ase.db import connect
-    from asr.test.materials import Ag
-    database = connect("test_database.db")
-    database.write(Ag)
-    return database
-=======
-    return None
->>>>>>> 03c425d8
+    return None