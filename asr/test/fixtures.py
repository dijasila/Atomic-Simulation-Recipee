"""Module containing the implementations of all ASR pytest fixtures."""
import numpy as np
from ase.parallel import world, broadcast
from asr.core import write_json
from .materials import std_test_materials, BN
import pytest
import datetime
from _pytest.tmpdir import _mk_tmp
from pathlib import Path
from asr.core import get_cache
from asr.core.specification import construct_run_spec
from asr.core.root import Repository
from asr.core.record import Record
from asr.core.dependencies import Dependencies


@pytest.fixture()
def mockgpaw(monkeypatch):
    """Fixture that mocks up GPAW."""
    import sys
    monkeypatch.syspath_prepend(Path(__file__).parent.resolve() / "mocks")
    for module in list(sys.modules):
        if "gpaw" in module:
            sys.modules.pop(module)

    yield sys.path

    for module in list(sys.modules):
        if "gpaw" in module:
            sys.modules.pop(module)


@pytest.fixture(params=std_test_materials)
def test_material(request):
    """Fixture that returns an ase.Atoms object representing a std test material."""
    return request.param.copy()


VARIOUS_OBJECT_TYPES = [
    1,
    1.02,
    1 + 1e-15,
    1 + 1j,
    1e20,
    1e-17,
    'a',
    (1, 'a'),
    [1, 'a'],
    [1, (1, 'abc', [1.0, ('a', )])],
    np.array([1.1, 2.0], float),
    BN,
    set(['a', 1, '2']),
    Path('directory1/directory2/file.txt'),
    datetime.datetime.now(),
    Dependencies([]),
]


@pytest.fixture
def external_file(asr_tmpdir):
    from asr.core import ExternalFile
    filename = 'somefile.txt'
    Path(filename).write_text('sometext')
    return ExternalFile.fromstr(filename)


@pytest.fixture(params=VARIOUS_OBJECT_TYPES)
def various_object_types(request):
    """Fixture that yield object of different relevant types."""
    return request.param


@pytest.fixture()
def asr_tmpdir(request, tmp_path_factory):
    """Create temp folder and change directory to that folder.

    A context manager that creates a temporary folder and changes
    the current working directory to it for isolated filesystem tests.
    """
    from ase.utils import workdir
    if world.rank == 0:
        path = _mk_tmp(request, tmp_path_factory)
    else:
        path = None
    path = broadcast(path)

    with workdir(path):
        if world.rank == 0:
            Repository.initialize(path)

        yield path


def _get_webcontent(dbname='database.db'):
    from asr.database.fromtree import main as fromtree
    # from asr.database.material_fingerprint import main as mf

    # mf()
    fromtree(recursive=True)
    content = ""
    from asr.database.app import ASRDBApp

    if world.rank == 0:
        tmpdir = Path("tmp/")
        tmpdir.mkdir()
        dbapp = ASRDBApp(tmpdir)
        dbapp.initialize_project(dbname)
        flask = dbapp.flask

        flask.testing = True
        with flask.test_client() as c:
            project = dbapp.projects["database.db"]
            db = project["database"]
            uid_key = project["uid_key"]
            row = db.get(id=1)
            uid = row.get(uid_key)
            url = f"/database.db/row/{uid}"
            content = c.get(url).data.decode()
            content = (
                content
                .replace("\n", "")
                .replace(" ", "")
            )
    else:
        content = None
    content = broadcast(content)
    return content


@pytest.fixture(autouse=True)
def set_asr_test_environ_variable(monkeypatch):
    monkeypatch.setenv("ASRTESTENV", "true")


@pytest.fixture()
def get_webcontent():
    """Return a utility function that can create and return webcontent."""
    return _get_webcontent


@pytest.fixture()
def fast_calc():
    fast_calc = {
        "name": "gpaw",
        "kpts": {"density": 1, "gamma": True},
        "xc": "PBE",
    }
    return fast_calc


@pytest.fixture()
def asr_tmpdir_w_params(asr_tmpdir):
    """Make temp dir and create a params.json with settings for fast evaluation."""
    fast_calc = {
        "name": "gpaw",
        "kpts": {"density": 1, "gamma": True},
        "xc": "PBE",
    }
    params = {
        'asr.gs:calculate': {
            'calculator': fast_calc,
        },
        'asr.gs': {
            'calculator': fast_calc,
        },
        'asr.bandstructure': {
            'npoints': 10,
            'calculator': fast_calc,
        },
        'asr.hse': {
            'calculator': fast_calc,
            'kptdensity': 2,
        },
        'asr.gw:gs': {
            'kptdensity': 2,
        },
        'asr.bse:calculate': {
            'kptdensity': 2,
        },
        'asr.pdos:calculate': {
            'kptdensity': 2,
            'emptybands': 5,
        },
<<<<<<< HEAD
        'asr.c2db.piezoelectrictensor@main': {
            'calculator': fast_calc,
            'relaxcalculator': fast_calc
        },
        'asr.c2db.formalpolarization@main': {
=======
        'asr.piezoelectrictensor': {
            'calculator': fast_calc,
            'relaxcalculator': fast_calc
        },
        'asr.formalpolarization': {
>>>>>>> 9dd4ced3
            'calculator': {
                "name": "gpaw",
                "kpts": {"density": 2},
            },
        },
    }

    write_json('params.json', params)


@pytest.fixture(params=std_test_materials)
def duplicates_test_db(request, asr_tmpdir):
    """Set up a database containing only duplicates of a material."""
    import ase.db

    db = ase.db.connect("duplicates.db")
    atoms = request.param.copy()

    db.write(atoms=atoms)

    rotated_atoms = atoms.copy()
    rotated_atoms.rotate(23, v='z', rotate_cell=True)
    db.write(atoms=rotated_atoms, magstate='FM')

    pbc_c = atoms.get_pbc()
    repeat = np.array([2, 2, 2], int)
    repeat[~pbc_c] = 1
    supercell_ref = atoms.repeat(repeat)
    db.write(supercell_ref)

    translated_atoms = atoms.copy()
    translated_atoms.translate(0.5)
    db.write(translated_atoms)

    rattled_atoms = atoms.copy()
    rattled_atoms.rattle(0.001)
    db.write(rattled_atoms)

    stretch_nonpbc_atoms = atoms.copy()
    cell = stretch_nonpbc_atoms.get_cell()
    pbc_c = atoms.get_pbc()
    cell[~pbc_c][:, ~pbc_c] *= 2
    stretch_nonpbc_atoms.set_cell(cell)
    db.write(stretch_nonpbc_atoms)

    return (atoms, db)


@pytest.fixture
def record(various_object_types):
    run_spec = construct_run_spec(
        name='asr.test',
        parameters={'a': 1},
        version=0,
    )
    run_record = Record(
        run_specification=run_spec,
        result=various_object_types,
    )
    return run_record


@pytest.fixture
def fscache(asr_tmpdir):
    cache = get_cache('filesystem')
    return cache


@pytest.fixture()
def crosslinks_test_dbs(asr_tmpdir):
    """Set up database for testing the crosslinks recipe."""
    from ase.io import write, read
    from ase.db import connect
    from asr.core import chdir
    from asr.database.material_fingerprint import main as material_fingerprint
    from asr.database.treelinks import main as treelinks
    from asr.database.fromtree import main as fromtree

    write('structure.json', std_test_materials[0])
    p = Path('.')

    for i in range(1, len(std_test_materials)):
        dirpath = Path(p / f'folder_{i - 1}')
        dirpath.mkdir()
        write(dirpath / 'structure.json', std_test_materials[i])

    pathlist = list(p.glob('folder_*'))
    for path in pathlist:
        with chdir(path):
            material_fingerprint(atoms=read('structure.json'))
    material_fingerprint(atoms=read('structure.json'))

    # run asr.database.treelinks to create results and links.json files
    treelinks(include=['folder_*'], exclude=[''])

    # first, create one database based on the tree structure
    fromtree(recursive=True, dbname='db.db')
    # second, create one database with only the parent structure present
    fromtree(recursive=True, dbname='dbref.db')

    # set metadata in such a way that asr.database.crosslinks can work correctly
    db = connect('db.db')
    db.delete([1])
    dbref = connect('dbref.db')
    dbref.delete([2, 3, 4])
    db.metadata = {'title': 'Example DB',
                   'link_name': '{row.formula}-{row.uid}',
                   'link_url': 'test/test/{row.uid}'}
    dbref.metadata = {'title': 'Example Reference DB',
                      'link_name': '{row.uid}-{row.formula}',
                      'link_url': 'testref/testref/{row.uid}'}

    return None<|MERGE_RESOLUTION|>--- conflicted
+++ resolved
@@ -181,19 +181,11 @@
             'kptdensity': 2,
             'emptybands': 5,
         },
-<<<<<<< HEAD
-        'asr.c2db.piezoelectrictensor@main': {
+        'asr.c2db.piezoelectrictensor': {
             'calculator': fast_calc,
             'relaxcalculator': fast_calc
         },
-        'asr.c2db.formalpolarization@main': {
-=======
-        'asr.piezoelectrictensor': {
-            'calculator': fast_calc,
-            'relaxcalculator': fast_calc
-        },
-        'asr.formalpolarization': {
->>>>>>> 9dd4ced3
+        'asr.c2db.formalpolarization': {
             'calculator': {
                 "name": "gpaw",
                 "kpts": {"density": 2},
