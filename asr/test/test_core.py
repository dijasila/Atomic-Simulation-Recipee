import pytest
from pytest import approx
from asr.core import command, argument, option, ASRResult, Parameters
from time import sleep
from asr.core.root import ASRRootNotFound


@command("test_recipe")
@argument("nx")
@option("--ny", help="Optional number of y's")
def tmp_recipe(nx, ny=4) -> ASRResult:
    x = [3] * nx
    y = [4] * ny
    return {'x': x, 'y': y}


@pytest.fixture
def recipe():
    """Return a simple recipe."""
    return tmp_recipe


@pytest.mark.ci
def test_recipe_defaults(asr_tmpdir, recipe):
    """Test that recipe.get_defaults returns correct defaults."""
    defaults = recipe.defaults
    assert defaults == Parameters({'ny': 4})


@pytest.mark.ci
def test_recipe_setting_new_defaults(asr_tmpdir, recipe):
    """Test that defaults set in params.json are correctly applied."""
    from asr.core import write_json
    params = {'test_recipe:tmp_recipe': {'ny': 5}}
    write_json('params.json', params)
    defaults = recipe.defaults
    assert defaults == Parameters({'ny': 5})


@pytest.mark.ci
def test_recipe_setting_overriding_defaults(asr_tmpdir, recipe):
    """Test that defaults are correctly overridden when setting parameter."""
    record = recipe.get(3, 3)
    assert record.parameters == Parameters({'nx': 3, 'ny': 3})
    assert record.result['x'] == [3] * 3
    assert record.result['y'] == [4] * 3


@command("asr.test.test_core")
@argument("nx")
@option("--ny", help="Optional number of y's")
def a_recipe(nx, ny=4) -> ASRResult:
    x = [3] * nx
    y = [4] * ny
    sleep(0.1)
    return {'x': x, 'y': y}


@pytest.mark.ci
def test_core(asr_tmpdir_w_params):
    """Test some simple properties of a recipe."""
    from click.testing import CliRunner
    from asr.core.command import make_cli_command

    runner = CliRunner()
    cmd = make_cli_command(a_recipe)
    result = runner.invoke(cmd, ['--help'])
    assert result.exit_code == 0, result
    assert '-h, --help    Show this message and exit.' in result.output

    result = runner.invoke(cmd, ['-h'])
    assert result.exit_code == 0
    assert '-h, --help    Show this message and exit.' in result.output

    a_recipe(nx=3)
    record = a_recipe.get(nx=3)

    assert record

    assert record.result["x"] == [3] * 3
    assert record.result["y"] == [4] * 4

    assert record.parameters["nx"] == 3
    assert record.parameters["ny"] == 4

    assert record.resources.execution_duration == approx(0.1, abs=0.1)
    assert record.resources.ncores == 1


@pytest.mark.ci
def test_not_initialized(recipe, tmp_path):
    """Test fail behaviour when running in uninitialized directory."""
    from ase.utils import workdir

    with workdir(tmp_path):
        with pytest.raises(ASRRootNotFound,
                           match='Root directory not initialized'):
<<<<<<< HEAD
            recipe(3)
=======
            recipe(3.0)


@pytest.mark.ci
def test_recipe_has():
    from ase import Atoms
    from asr.convex_hull import main
    assert not main.has(atoms=Atoms(), databases=['does_not_exist'])
>>>>>>> 53a46740
<|MERGE_RESOLUTION|>--- conflicted
+++ resolved
@@ -95,9 +95,6 @@
     with workdir(tmp_path):
         with pytest.raises(ASRRootNotFound,
                            match='Root directory not initialized'):
-<<<<<<< HEAD
-            recipe(3)
-=======
             recipe(3.0)
 
 
@@ -105,5 +102,4 @@
 def test_recipe_has():
     from ase import Atoms
     from asr.convex_hull import main
-    assert not main.has(atoms=Atoms(), databases=['does_not_exist'])
->>>>>>> 53a46740
+    assert not main.has(atoms=Atoms(), databases=['does_not_exist'])