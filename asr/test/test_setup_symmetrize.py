from .materials import Fe
import pytest
from pytest import approx


# XXX How to test for shifted origin, happens for Si
@pytest.mark.ci
@pytest.mark.parametrize("inputatoms", [Fe])
def test_setup_symmetrize(asr_tmpdir_w_params, inputatoms):
    import numpy as np
    from asr.setup.symmetrize import main
<<<<<<< HEAD
    np.random.seed(1234)
=======
    from ase.io import read, write
    rng = np.random.RandomState(1234)
>>>>>>> a9769961
    atoms = inputatoms.copy()
    atoms.rattle(stdev=0.001)
    cell_cv = atoms.get_cell()
    cell_cv += (rng.random((3, 3)) - 0.5) * 1e-5
    atoms.set_cell(cell_cv)

    symmetrizedatoms = main(atoms=atoms)

    assert symmetrizedatoms.cell.cellpar() == approx(inputatoms.cell.cellpar())
    assert (symmetrizedatoms.get_scaled_positions()
            == approx(inputatoms.get_scaled_positions()))
    assert (symmetrizedatoms.get_initial_magnetic_moments()
            == approx(inputatoms.get_initial_magnetic_moments()))<|MERGE_RESOLUTION|>--- conflicted
+++ resolved
@@ -9,12 +9,7 @@
 def test_setup_symmetrize(asr_tmpdir_w_params, inputatoms):
     import numpy as np
     from asr.setup.symmetrize import main
-<<<<<<< HEAD
-    np.random.seed(1234)
-=======
-    from ase.io import read, write
     rng = np.random.RandomState(1234)
->>>>>>> a9769961
     atoms = inputatoms.copy()
     atoms.rattle(stdev=0.001)
     cell_cv = atoms.get_cell()
