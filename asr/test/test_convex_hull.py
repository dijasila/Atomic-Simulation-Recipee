--- conflicted
+++ resolved
@@ -1,10 +1,7 @@
 import pytest
 from ase.db import connect
 from ase.build import bulk
-<<<<<<< HEAD
-=======
 from asr.c2db.convex_hull import main
->>>>>>> 4eb22b00
 
 
 metal_alloys = ['Ag', 'Au', 'Ag,Au', 'Ag,Au,Al']
@@ -42,10 +39,6 @@
 @pytest.mark.parametrize('energy_key', [None, 'etot'])
 def test_convex_hull(refdb, mockgpaw, get_webcontent,
                      metals, energy_key, fast_calc):
-<<<<<<< HEAD
-    from asr.c2db.convex_hull import main
-=======
->>>>>>> 4eb22b00
     db, dbname, energies = refdb
 
     metadata = db.metadata
@@ -119,10 +112,6 @@
 @pytest.mark.parametrize('alloy', ['Ag,Au,Al', 'Ag,Al'])
 def test_convex_hull_with_two_reference_databases(
         refdbwithalloys, mockgpaw, get_webcontent, alloy, fast_calc):
-<<<<<<< HEAD
-    from asr.c2db.convex_hull import main
-=======
->>>>>>> 4eb22b00
     db, dbname, alloydbname, energies = refdbwithalloys
 
     atoms = make_alloy(alloy)
