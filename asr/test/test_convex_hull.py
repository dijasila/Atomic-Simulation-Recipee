--- conflicted
+++ resolved
@@ -38,13 +38,8 @@
 @pytest.mark.parametrize('metals', metal_alloys)
 @pytest.mark.parametrize('energy_key', [None, 'etot'])
 def test_convex_hull(refdb, mockgpaw, get_webcontent,
-<<<<<<< HEAD
                      metals, energy_key, fast_calc):
     from asr.c2db.convex_hull import main
-
-=======
-                     metals, energy_key):
->>>>>>> a1fe92ac
     db, dbname, energies = refdb
 
     metadata = db.metadata
@@ -117,13 +112,8 @@
 @pytest.mark.ci
 @pytest.mark.parametrize('alloy', ['Ag,Au,Al', 'Ag,Al'])
 def test_convex_hull_with_two_reference_databases(
-<<<<<<< HEAD
         refdbwithalloys, mockgpaw, get_webcontent, alloy, fast_calc):
     from asr.c2db.convex_hull import main
-
-=======
-        refdbwithalloys, mockgpaw, get_webcontent, alloy):
->>>>>>> a1fe92ac
     db, dbname, alloydbname, energies = refdbwithalloys
 
     atoms = make_alloy(alloy)
