import pytest
import numpy as np
from .materials import std_test_materials
from asr.charge_neutrality import convert_concentration_units


mu_ref = {'B': -0.1, 'N': -0.2}


@pytest.mark.parametrize('defect', ['v_N', 'v_B', 'N_B',
                                    'N_B.v_N.0-3'])
@pytest.mark.ci
<<<<<<< HEAD
def test_get_adjusted_chemical_potentials(hof):
    from asr.charge_neutrality import (get_adjusted_chemical_potentials,
                                       get_element_list)
    from .materials import BN

    atoms = BN.copy()
    element_list = get_element_list(atoms)

    for element in element_list:
        chempot = get_adjusted_chemical_potentials(atoms, hof, element)
        for symbol in chempot:
            if symbol == element:
                assert chempot[f'{symbol}'] == pytest.approx(hof)
            else:
                assert chempot[f'{symbol}'] == pytest.approx(0)
=======
def test_adjust_formation_energies(defect):
    from asr.charge_neutrality import adjust_formation_energies
    # from asr.defect_symmetry import DefectInfo
    # from .materials import BN

    defectdict = {f'{defect}': [(0, 0), (0.5, 1)]}
    adjusted_defectdict = adjust_formation_energies(defectdict, mu_ref)
    if defect == 'v_N':
        offset = mu_ref['N']
    elif defect == 'v_B':
        offset = mu_ref['B']
    elif defect == 'N_B':
        offset = mu_ref['B'] - mu_ref['N']
    elif defect == 'N_B.v_N.0-3':
        offset = mu_ref['B']
    for i in range(len(defectdict[f'{defect}'])):
        assert adjusted_defectdict[f'{defect}'][i][0] == pytest.approx(
            defectdict[f'{defect}'][i][0] + offset)
        assert adjusted_defectdict[f'{defect}'][i][1] == pytest.approx(
            defectdict[f'{defect}'][i][1])
>>>>>>> 36934c96


@pytest.mark.parametrize('energy', [0, 0.5, 1])
@pytest.mark.parametrize('efermi', [0, 0.5, 1])
@pytest.mark.ci
def test_fermi_dirac(energy, efermi):
    from asr.charge_neutrality import (fermi_dirac_electrons,
                                       fermi_dirac_holes)

    T = 300
    c_e = fermi_dirac_electrons(energy, efermi, T)
    c_h = fermi_dirac_holes(energy, efermi, T)

    if energy == efermi:
        assert c_e == pytest.approx(0.5)
        assert c_h == pytest.approx(0.5)
    elif energy > efermi:
        assert c_e > 0.5
        assert c_h < 0.5
    elif energy < efermi:
        assert c_e < 0.5
        assert c_h > 0.5


@pytest.mark.parametrize('zsize', np.arange(10, 20, 3))
@pytest.mark.parametrize('conc', [1e2, 0.001, 2])
@pytest.mark.ci
def test_convert_concentration_units(zsize, conc):
    from .materials import BN, Agchain

    ang_to_cm = 1. * 10 ** (-8)

    atoms = BN.copy()
    cell = atoms.get_cell()
    atoms.set_cell([cell[0], cell[1], [0, 0, zsize]])
    volume = atoms.get_volume() / zsize
    ref_conc = conc / (volume * (ang_to_cm ** 2))

    conc = convert_concentration_units(conc, atoms)

    assert ref_conc == pytest.approx(conc)

    try:
        convert_concentration_units(conc, Agchain)
        assert False
    except NotImplementedError:
        assert True


@pytest.mark.parametrize('atoms', std_test_materials[:2])
@pytest.mark.parametrize('conc_in', [0, 1, 1e-4, -2e10])
@pytest.mark.ci
def test_double_convert_concentration_units(conc_in, atoms):
    conc_cm = convert_concentration_units(conc_in, atoms)
    conc_sc = convert_concentration_units(conc_cm, atoms, invert=True)

    assert conc_sc == pytest.approx(conc_in)


@pytest.mark.parametrize('p0', [1e3, 1e-4])
@pytest.mark.parametrize('n0', [1e3, 2.3e2])
@pytest.mark.parametrize('ni', [0, 1e5, -1e5])
@pytest.mark.ci
def test_calculate_delta(p0, n0, ni):
    from asr.charge_neutrality import (calculate_delta,
                                       check_delta_zero)

    conc_list = [1e-2, 2e-2, 2e-2]
    charge_list = [0, 1, -1]

    delta = calculate_delta(conc_list, charge_list, n0, p0, ni)
    ref_delta = n0 - p0 + ni

    assert delta == pytest.approx(ref_delta)
    if delta == pytest.approx(0):
        assert check_delta_zero(delta, conc_list, n0, p0)
    else:
        assert not check_delta_zero(delta, conc_list, n0, p0)


@pytest.mark.parametrize('eform', [-1, 0, 1])
@pytest.mark.ci
def test_calculate_defect_concentration(eform):
    from asr.charge_neutrality import calculate_defect_concentration

    conc = calculate_defect_concentration(eform, 1, 1, 300)
    if eform == 0:
        assert conc == pytest.approx(1)
    elif eform < 0:
        assert conc > 1
    elif eform > 0:
        assert conc < 1


@pytest.mark.parametrize('gap', np.arange(0, 1.1, 0.5))
@pytest.mark.ci
def test_initialize_scf_loop(gap):
    from asr.charge_neutrality import initialize_scf_loop

    E, d, i, maxsteps, E_step, epsilon, converged = initialize_scf_loop(gap)

    assert E == pytest.approx(0)
    assert d == pytest.approx(1)
    assert i == pytest.approx(0)
    assert maxsteps == pytest.approx(1000)
    assert E_step == pytest.approx(gap / 10.)
    assert epsilon == pytest.approx(1e-12)
    assert not converged


@pytest.mark.parametrize('concentration', [1e-12, 3e-12, 1])
@pytest.mark.parametrize('delta', [1e-25, 1e-13, 1e-5])
@pytest.mark.parametrize('E_step', [1e-13, 1e-11])
@pytest.mark.ci
def test_check_convergence(concentration, delta, E_step):
    from asr.charge_neutrality import check_convergence, check_delta_zero

    n0 = 1
    p0 = 1
    epsilon = 1e-12
    conc_list = [n0 + p0 + concentration]
    delta_zero = check_delta_zero(delta, conc_list, n0, p0)
    if delta < concentration * 1e-12:
        ref_delta_zero = True
    else:
        ref_delta_zero = False
    assert delta_zero == ref_delta_zero

    convergence = check_convergence(delta, conc_list, n0, p0, E_step, epsilon)

    if E_step < epsilon or delta_zero:
        assert convergence
    else:
        assert not convergence


@pytest.mark.parametrize('old', [1, 0.5])
@pytest.mark.parametrize('new', [1, 0.5])
@pytest.mark.parametrize('d', [-1, 1])
@pytest.mark.ci
def test_update_scf_parameters(old, new, d):
    from asr.charge_neutrality import update_scf_parameters

    E_step = 10
    newstep, newd, olddelta = update_scf_parameters(old, new,
                                                    E_step, d)

    if new > old:
        assert newstep == pytest.approx(E_step / 10.)
        assert newd == pytest.approx(d * -1)
    else:
        assert newstep == pytest.approx(E_step)
        assert newd == pytest.approx(d)
    assert olddelta == pytest.approx(new)


@pytest.mark.parametrize('gap', np.arange(0.1, 1.01, 0.1))
@pytest.mark.ci
def test_get_dopability_type(gap):
    from asr.charge_neutrality import get_dopability_type
    energies = np.arange(0, gap, gap / 10.)

    for energy in energies:
        dopability = get_dopability_type(energy, gap)
        if energy < 0.25 * gap:
            assert dopability == 'p-type'
        elif energy > 0.75 * gap:
            assert dopability == 'n-type'
        else:
            assert dopability == 'intrinsic'


@pytest.mark.parametrize('energy', [0, 0.5])
@pytest.mark.parametrize('size', [0, 0.1])
@pytest.mark.parametrize('d', [-1, 1])
@pytest.mark.ci
def test_get_new_sample_point(energy, size, d):
    from asr.charge_neutrality import get_new_sample_point
    assert get_new_sample_point(energy, size, d) == pytest.approx(
        energy + size * d)<|MERGE_RESOLUTION|>--- conflicted
+++ resolved
@@ -10,23 +10,6 @@
 @pytest.mark.parametrize('defect', ['v_N', 'v_B', 'N_B',
                                     'N_B.v_N.0-3'])
 @pytest.mark.ci
-<<<<<<< HEAD
-def test_get_adjusted_chemical_potentials(hof):
-    from asr.charge_neutrality import (get_adjusted_chemical_potentials,
-                                       get_element_list)
-    from .materials import BN
-
-    atoms = BN.copy()
-    element_list = get_element_list(atoms)
-
-    for element in element_list:
-        chempot = get_adjusted_chemical_potentials(atoms, hof, element)
-        for symbol in chempot:
-            if symbol == element:
-                assert chempot[f'{symbol}'] == pytest.approx(hof)
-            else:
-                assert chempot[f'{symbol}'] == pytest.approx(0)
-=======
 def test_adjust_formation_energies(defect):
     from asr.charge_neutrality import adjust_formation_energies
     # from asr.defect_symmetry import DefectInfo
@@ -47,7 +30,6 @@
             defectdict[f'{defect}'][i][0] + offset)
         assert adjusted_defectdict[f'{defect}'][i][1] == pytest.approx(
             defectdict[f'{defect}'][i][1])
->>>>>>> 36934c96
 
 
 @pytest.mark.parametrize('energy', [0, 0.5, 1])
