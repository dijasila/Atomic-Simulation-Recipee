--- conflicted
+++ resolved
@@ -5,13 +5,8 @@
 @option('--name', type=str)
 @option('--filename', type=str)
 @option('--kptdensity', help='K point kptdensity')
-<<<<<<< HEAD
-def main(name='dos.gpw', filename='dos.json', kptdensity=50.0):
-    """Calculate DOS"""
-=======
 def main(name='dos.gpw', filename='dos.json', kptdensity=12.0):
     """Calculate DOS."""
->>>>>>> 87918606
     from pathlib import Path
     from gpaw import GPAW
     if not Path(name).is_file():
