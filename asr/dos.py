--- conflicted
+++ resolved
@@ -89,8 +89,6 @@
     return plt.gca()
 
 
-<<<<<<< HEAD
-=======
 def webpanel(row, key_descriptions):
     from asr.browser import fig
 
@@ -106,6 +104,5 @@
 dependencies = ['asr.structureinfo', 'asr.gs']
 creates = ['dos.json']
 
->>>>>>> f930d901
 if __name__ == '__main__':
     main.cli()